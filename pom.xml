<?xml version="1.0" encoding="UTF-8"?>
<project xmlns="http://maven.apache.org/POM/4.0.0" xmlns:xsi="http://www.w3.org/2001/XMLSchema-instance"
         xsi:schemaLocation="http://maven.apache.org/POM/4.0.0 http://maven.apache.org/xsd/maven-4.0.0.xsd">
    <modelVersion>4.0.0</modelVersion>

    <name>powerauth-webflow-parent</name>
    <description>Federated Authentication and Authorization Server for Web</description>

    <groupId>io.getlime.security</groupId>
    <artifactId>powerauth-webflow-parent</artifactId>
<<<<<<< HEAD
    <version>1.0.0-SNAPSHOT</version>
=======
    <version>0.24.0</version>
>>>>>>> d8de2304
    <packaging>pom</packaging>

    <parent>
        <groupId>org.springframework.boot</groupId>
        <artifactId>spring-boot-starter-parent</artifactId>
        <version>2.2.6.RELEASE</version>
        <relativePath/> <!-- lookup parent from repository -->
    </parent>

    <inceptionYear>2016</inceptionYear>
    <url>http://powerauth.com/</url>

    <organization>
        <name>Wultra s.r.o.</name>
        <url>http://wultra.com</url>
    </organization>

    <licenses>
        <license>
            <name>Apache 2.0</name>
            <url>http://www.apache.org/licenses/LICENSE-2.0.txt</url>
        </license>
    </licenses>

    <developers>
        <developer>
            <name>Petr Dvorak</name>
            <email>petr@wultra.com</email>
            <roles>
                <role>developer</role>
            </roles>
        </developer>
        <developer>
            <name>Roman Strobl</name>
            <email>roman.strobl@wultra.com</email>
            <roles>
                <role>developer</role>
            </roles>
        </developer>
    </developers>

    <scm>
        <connection>scm:git:https://github.com/wultra/powerauth-webflow.git</connection>
        <developerConnection>scm:git:https://github.com/wultra/powerauth-webflow.git
        </developerConnection>
        <url>https://github.com/wultra/powerauth-webflow</url>
    </scm>

    <issueManagement>
        <system>Github</system>
        <url>https://github.com/wultra/powerauth-webflow/issues</url>
    </issueManagement>

    <modules>
        <module>powerauth-data-adapter-client</module>
        <module>powerauth-data-adapter-model</module>
        <module>powerauth-nextstep</module>
        <module>powerauth-nextstep-client</module>
        <module>powerauth-nextstep-model</module>
        <module>powerauth-webflow</module>
        <module>powerauth-webflow-authentication</module>
        <module>powerauth-webflow-authentication-init</module>
        <module>powerauth-webflow-authentication-form</module>
        <module>powerauth-webflow-authentication-login-sca</module>
        <module>powerauth-webflow-authentication-operation-review</module>
        <module>powerauth-webflow-authentication-mtoken</module>
        <module>powerauth-webflow-authentication-sms</module>
        <module>powerauth-webflow-authentication-approval-sca</module>
        <module>powerauth-webflow-authentication-consent</module>
        <module>powerauth-webflow-i18n</module>
        <module>powerauth-webflow-resources</module>
        <module>powerauth-webflow-client</module>
        <module>powerauth-mtoken-model</module>
        <module>powerauth-tpp-engine</module>
        <module>powerauth-tpp-engine-model</module>
        <module>powerauth-tpp-engine-client</module>
    </modules>

    <properties>
        <project.build.sourceEncoding>UTF-8</project.build.sourceEncoding>
        <maven.compiler.source>8</maven.compiler.source>
        <maven.compiler.target>8</maven.compiler.target>
        <maven-jar-plugin.version>3.2.0</maven-jar-plugin.version>
        <maven-javadoc-plugin.version>3.2.0</maven-javadoc-plugin.version>
        <maven-war-plugin.version>3.2.2</maven-war-plugin.version>
        <jaxb.version>2.3.1</jaxb.version>
        <javax.annotation.version>1.3.2</javax.annotation.version>
    </properties>

    <build>
        <plugins>
            <plugin>
                <groupId>org.apache.maven.plugins</groupId>
                <artifactId>maven-source-plugin</artifactId>
                <executions>
                    <execution>
                        <id>attach-sources</id>
                        <phase>verify</phase>
                        <goals>
                            <goal>jar-no-fork</goal>
                        </goals>
                    </execution>
                </executions>
            </plugin>
            <plugin>
                <groupId>org.apache.maven.plugins</groupId>
                <artifactId>maven-jar-plugin</artifactId>
                <version>${maven-jar-plugin.version}</version>
            </plugin>
            <plugin>
                <groupId>org.apache.maven.plugins</groupId>
                <artifactId>maven-javadoc-plugin</artifactId>
                <version>${maven-javadoc-plugin.version}</version>
                <configuration>
                    <failOnError>false</failOnError>
                    <detectOfflineLinks>false</detectOfflineLinks>
                </configuration>
                <executions>
                    <execution>
                        <id>attach-javadocs</id>
                        <goals>
                            <goal>jar</goal>
                        </goals>
                    </execution>
                </executions>
            </plugin>
            <plugin>
                <groupId>org.apache.maven.plugins</groupId>
                <artifactId>maven-deploy-plugin</artifactId>
                <version>2.8.2</version>
            </plugin>
        </plugins>
    </build>

    <profiles>
        <profile>
            <id>release-sign-artifacts</id>
            <activation>
                <property>
                    <name>performRelease</name>
                    <value>true</value>
                </property>
            </activation>
            <build>
                <plugins>
                    <plugin>
                        <groupId>org.apache.maven.plugins</groupId>
                        <artifactId>maven-gpg-plugin</artifactId>
                        <version>1.6</version>
                        <executions>
                            <execution>
                                <id>sign-artifacts</id>
                                <phase>verify</phase>
                                <goals>
                                    <goal>sign</goal>
                                </goals>
                            </execution>
                        </executions>
                    </plugin>
                </plugins>
            </build>
        </profile>
    </profiles>

    <distributionManagement>
        <snapshotRepository>
            <id>ossrh</id>
            <url>https://oss.sonatype.org/content/repositories/snapshots/</url>
        </snapshotRepository>
        <repository>
            <id>ossrh</id>
            <url>https://oss.sonatype.org/service/local/staging/deploy/maven2/</url>
        </repository>
    </distributionManagement>

</project><|MERGE_RESOLUTION|>--- conflicted
+++ resolved
@@ -8,11 +8,7 @@
 
     <groupId>io.getlime.security</groupId>
     <artifactId>powerauth-webflow-parent</artifactId>
-<<<<<<< HEAD
     <version>1.0.0-SNAPSHOT</version>
-=======
-    <version>0.24.0</version>
->>>>>>> d8de2304
     <packaging>pom</packaging>
 
     <parent>
