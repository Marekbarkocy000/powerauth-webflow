--- conflicted
+++ resolved
@@ -24,20 +24,12 @@
     <parent>
         <artifactId>powerauth-webflow-parent</artifactId>
         <groupId>io.getlime.security</groupId>
-<<<<<<< HEAD
         <version>1.0.0-SNAPSHOT</version>
-=======
-        <version>0.24.0</version>
->>>>>>> d8de2304
     </parent>
 
     <name>powerauth-tpp-engine-client</name>
     <artifactId>powerauth-tpp-engine-client</artifactId>
-<<<<<<< HEAD
     <version>1.0.0-SNAPSHOT</version>
-=======
-    <version>0.24.0</version>
->>>>>>> d8de2304
     <packaging>jar</packaging>
 
     <dependencies>
@@ -59,11 +51,7 @@
         <dependency>
             <groupId>io.getlime.security</groupId>
             <artifactId>powerauth-tpp-engine-model</artifactId>
-<<<<<<< HEAD
             <version>1.0.0-SNAPSHOT</version>
-=======
-            <version>0.24.0</version>
->>>>>>> d8de2304
         </dependency>
     </dependencies>
 
