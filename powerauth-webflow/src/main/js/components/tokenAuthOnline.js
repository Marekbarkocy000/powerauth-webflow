/*
 * Copyright 2017 Lime - HighTech Solutions s.r.o.
 *
 * Licensed under the Apache License, Version 2.0 (the "License");
 * you may not use this file except in compliance with the License.
 * You may obtain a copy of the License at
 *
 * http://www.apache.org/licenses/LICENSE-2.0
 *
 * Unless required by applicable law or agreed to in writing, software
 * distributed under the License is distributed on an "AS IS" BASIS,
 * WITHOUT WARRANTIES OR CONDITIONS OF ANY KIND, either express or implied.
 * See the License for the specific language governing permissions and
 * limitations under the License.
 */
import React from "react";
import {connect} from "react-redux";
// Actions
import {updateFormData} from "../actions/tokenAuthOnlineActions";
// i18n
import {FormattedMessage} from "react-intl";


/**
 * Online mobile token UI component.
 */
@connect((store) => {
    return {
        context: store.dispatching.context
    }
})
export default class TokenOnline extends React.Component {

    constructor() {
        super();
        this.handleSwitchToOfflineMode = this.handleSwitchToOfflineMode.bind(this);
    }

    handleSwitchToOfflineMode(event) {
        event.preventDefault();
        const offlineModeCallback = this.props.offlineModeCallback;
        // set the offline mode userInput
        this.props.context.formData.userInput["offlineMode.enabled"] = true;
        // save updated form data in the backend
        this.props.dispatch(updateFormData(this.props.context.formData, function () {
            // update Token component state - switch to offline mode immediately
            offlineModeCallback(true);
        }));
    }

    render() {
        return (
            <div className="auth-actions">
                <div className="attributes">
<<<<<<< HEAD
                    <div className="image mtoken"/>
                </div>
                {(this.props.offlineModeAvailable) ? (
                    <div className="attributes">
                        <div className="font-small message-information">
                            <FormattedMessage id="message.token.offline"/><br/>
                            <a href="#" onClick={this.handleSwitchToOfflineMode}><FormattedMessage
                                id="message.token.offline.link"/></a>
                        </div>
=======
                    <div className="font-small message-information">
                        <FormattedMessage id="message.token.offline"/><br/>
                        <div className="attributes">
                            <div className="image mtoken"/>
                        </div>
                        <a href="#" onClick={this.handleSwitchToOfflineMode}><FormattedMessage
                            id="message.token.offline.link"/></a>
>>>>>>> f62b4472
                    </div>
                ) : (
                    undefined
                )}
                <div className="attribute row">
                    <a href="#" onClick={this.props.cancelCallback} className="btn btn-lg btn-default">
                        <FormattedMessage id="operation.cancel"/>
                    </a>
                </div>
            </div>
        )
    }
}<|MERGE_RESOLUTION|>--- conflicted
+++ resolved
@@ -51,26 +51,17 @@
     render() {
         return (
             <div className="auth-actions">
-                <div className="attributes">
-<<<<<<< HEAD
-                    <div className="image mtoken"/>
-                </div>
                 {(this.props.offlineModeAvailable) ? (
                     <div className="attributes">
                         <div className="font-small message-information">
                             <FormattedMessage id="message.token.offline"/><br/>
-                            <a href="#" onClick={this.handleSwitchToOfflineMode}><FormattedMessage
-                                id="message.token.offline.link"/></a>
+                            <div className="attributes">
+                                <div className="image mtoken"/>
+                            </div>
+                            <a href="#" onClick={this.handleSwitchToOfflineMode}>
+                                <FormattedMessage id="message.token.offline.link"/>
+                            </a>
                         </div>
-=======
-                    <div className="font-small message-information">
-                        <FormattedMessage id="message.token.offline"/><br/>
-                        <div className="attributes">
-                            <div className="image mtoken"/>
-                        </div>
-                        <a href="#" onClick={this.handleSwitchToOfflineMode}><FormattedMessage
-                            id="message.token.offline.link"/></a>
->>>>>>> f62b4472
                     </div>
                 ) : (
                     undefined
