<?xml version="1.0" encoding="UTF-8"?>
<project xmlns="http://maven.apache.org/POM/4.0.0"
         xmlns:xsi="http://www.w3.org/2001/XMLSchema-instance"
         xsi:schemaLocation="http://maven.apache.org/POM/4.0.0 http://maven.apache.org/xsd/maven-4.0.0.xsd">
    <modelVersion>4.0.0</modelVersion>

    <parent>
        <groupId>io.getlime.security</groupId>
        <artifactId>powerauth-webflow-parent</artifactId>
<<<<<<< HEAD
        <version>1.0.0-SNAPSHOT</version>
=======
        <version>0.24.0</version>
>>>>>>> d8de2304
        <relativePath>../pom.xml</relativePath>
    </parent>

    <artifactId>powerauth-webflow</artifactId>
    <name>powerauth-webflow</name>
    <description>Federated Authentication and Authorization Server for Web</description>
<<<<<<< HEAD
    <version>1.0.0-SNAPSHOT</version>
=======
    <version>0.24.0</version>
>>>>>>> d8de2304
    <packaging>war</packaging>

    <properties>
        <project.build.sourceEncoding>UTF-8</project.build.sourceEncoding>
        <java.version>11</java.version>
    </properties>

    <dependencies>

        <!-- Spring Dependencies -->
        <dependency>
            <groupId>org.springframework.boot</groupId>
            <artifactId>spring-boot-starter-web</artifactId>
        </dependency>
        <dependency>
            <groupId>org.springframework.boot</groupId>
            <artifactId>spring-boot-starter-security</artifactId>
        </dependency>
        <dependency>
            <groupId>org.springframework.boot</groupId>
            <artifactId>spring-boot-starter-data-jpa</artifactId>
        </dependency>
        <dependency>
            <groupId>org.springframework.security.oauth.boot</groupId>
            <artifactId>spring-security-oauth2-autoconfigure</artifactId>
            <version>2.2.2.RELEASE</version>
            <exclusions>
                <exclusion>
                    <artifactId>bcpkix-jdk15on</artifactId>
                    <groupId>org.bouncycastle</groupId>
                </exclusion>
            </exclusions>
        </dependency>
        <dependency>
            <groupId>org.springframework.boot</groupId>
            <artifactId>spring-boot-starter-thymeleaf</artifactId>
        </dependency>
        <dependency>
            <groupId>org.springframework.boot</groupId>
            <artifactId>spring-boot-devtools</artifactId>
        </dependency>
        <dependency>
            <groupId>org.springframework.security</groupId>
            <artifactId>spring-security-messaging</artifactId>
        </dependency>
        <dependency>
            <groupId>org.springframework.boot</groupId>
            <artifactId>spring-boot-starter-actuator</artifactId>
        </dependency>

        <!-- Set scope of tomcat-embed-websocket to provided to avoid startup errors on WildFly -->
        <dependency>
            <artifactId>tomcat-embed-websocket</artifactId>
            <groupId>org.apache.tomcat.embed</groupId>
            <scope>provided</scope>
        </dependency>

        <!-- Other Dependencies -->
        <dependency>
            <groupId>com.google.guava</groupId>
            <artifactId>guava</artifactId>
            <version>28.2-jre</version>
        </dependency>
        <dependency>
            <groupId>org.apache.httpcomponents</groupId>
            <artifactId>httpclient</artifactId>
            <version>4.5.12</version>
        </dependency>
        <dependency>
            <groupId>com.fasterxml.jackson.datatype</groupId>
            <artifactId>jackson-datatype-jsr310</artifactId>
            <version>2.10.3</version>
        </dependency>
        <dependency>
            <groupId>org.bouncycastle</groupId>
            <artifactId>bcprov-jdk15on</artifactId>
            <version>1.65</version>
            <scope>provided</scope>
        </dependency>

        <!-- PowerAuth 2.0 Web Flow Dependencies -->
        <dependency>
            <groupId>io.getlime.security</groupId>
            <artifactId>powerauth-webflow-authentication-form</artifactId>
<<<<<<< HEAD
            <version>1.0.0-SNAPSHOT</version>
=======
            <version>0.24.0</version>
>>>>>>> d8de2304
        </dependency>
        <dependency>
            <groupId>io.getlime.security</groupId>
            <artifactId>powerauth-webflow-authentication-login-sca</artifactId>
<<<<<<< HEAD
            <version>1.0.0-SNAPSHOT</version>
=======
            <version>0.24.0</version>
>>>>>>> d8de2304
        </dependency>
        <dependency>
            <groupId>io.getlime.security</groupId>
            <artifactId>powerauth-webflow-authentication-init</artifactId>
<<<<<<< HEAD
            <version>1.0.0-SNAPSHOT</version>
=======
            <version>0.24.0</version>
>>>>>>> d8de2304
        </dependency>
        <dependency>
            <groupId>io.getlime.security</groupId>
            <artifactId>powerauth-webflow-authentication-operation-review</artifactId>
<<<<<<< HEAD
            <version>1.0.0-SNAPSHOT</version>
=======
            <version>0.24.0</version>
>>>>>>> d8de2304
        </dependency>
        <dependency>
            <groupId>io.getlime.security</groupId>
            <artifactId>powerauth-webflow-authentication-mtoken</artifactId>
<<<<<<< HEAD
            <version>1.0.0-SNAPSHOT</version>
=======
            <version>0.24.0</version>
>>>>>>> d8de2304
            <exclusions>
                <exclusion>
                    <artifactId>bcprov-jdk15on</artifactId>
                    <groupId>org.bouncycastle</groupId>
                </exclusion>
            </exclusions>
        </dependency>
        <dependency>
            <groupId>io.getlime.security</groupId>
            <artifactId>powerauth-webflow-authentication-sms</artifactId>
<<<<<<< HEAD
            <version>1.0.0-SNAPSHOT</version>
=======
            <version>0.24.0</version>
>>>>>>> d8de2304
        </dependency>
        <dependency>
            <groupId>io.getlime.security</groupId>
            <artifactId>powerauth-webflow-authentication-approval-sca</artifactId>
<<<<<<< HEAD
            <version>1.0.0-SNAPSHOT</version>
=======
            <version>0.24.0</version>
>>>>>>> d8de2304
        </dependency>
        <dependency>
            <groupId>io.getlime.security</groupId>
            <artifactId>powerauth-webflow-authentication-consent</artifactId>
<<<<<<< HEAD
            <version>1.0.0-SNAPSHOT</version>
=======
            <version>0.24.0</version>
>>>>>>> d8de2304
        </dependency>
        <dependency>
            <groupId>io.getlime.security</groupId>
            <artifactId>powerauth-webflow-resources</artifactId>
<<<<<<< HEAD
            <version>1.0.0-SNAPSHOT</version>
=======
            <version>0.24.0</version>
>>>>>>> d8de2304
        </dependency>
        <dependency>
            <groupId>io.getlime.security</groupId>
            <artifactId>powerauth-webflow-i18n</artifactId>
<<<<<<< HEAD
            <version>1.0.0-SNAPSHOT</version>
=======
            <version>0.24.0</version>
>>>>>>> d8de2304
        </dependency>

        <!-- JAXB dependency for Java 11 -->
        <dependency>
            <groupId>javax.xml.bind</groupId>
            <artifactId>jaxb-api</artifactId>
            <version>2.3.1</version>
        </dependency>
        <dependency>
            <groupId>org.glassfish.jaxb</groupId>
            <artifactId>jaxb-runtime</artifactId>
            <version>2.3.1</version>
        </dependency>

        <!-- Documentation -->
        <dependency>
            <groupId>io.springfox</groupId>
            <artifactId>springfox-swagger2</artifactId>
            <version>2.9.2</version>
        </dependency>
        <dependency>
            <groupId>io.springfox</groupId>
            <artifactId>springfox-swagger-ui</artifactId>
            <version>2.9.2</version>
        </dependency>

        <!-- TEST -->
        <dependency>
            <groupId>org.springframework.boot</groupId>
            <artifactId>spring-boot-starter-test</artifactId>
            <scope>test</scope>
        </dependency>

    </dependencies>

    <build>
        <plugins>
            <plugin>
                <groupId>org.springframework.boot</groupId>
                <artifactId>spring-boot-maven-plugin</artifactId>
                <executions>
                    <execution>
                        <id>build-info</id>
                        <goals>
                            <goal>build-info</goal>
                        </goals>
                    </execution>
                </executions>
            </plugin>
            <plugin>
                <groupId>org.apache.maven.plugins</groupId>
                <artifactId>maven-war-plugin</artifactId>
                <version>${maven-war-plugin.version}</version>
            </plugin>
            <plugin>
                <groupId>org.apache.maven.plugins</groupId>
                <artifactId>maven-deploy-plugin</artifactId>
                <configuration>
                    <skip>true</skip>
                </configuration>
            </plugin>
        </plugins>
    </build>

    <profiles>
        <profile>
            <id>prod</id>
            <activation>
                <activeByDefault>true</activeByDefault>
            </activation>
            <build>
                <plugins>
                    <plugin>
                        <groupId>com.github.eirslett</groupId>
                        <artifactId>frontend-maven-plugin</artifactId>
                        <version>1.7.5</version>
                        <configuration>
                            <installDirectory>target</installDirectory>
                        </configuration>
                        <executions>
                            <execution>
                                <id>install node and npm</id>
                                <goals>
                                    <goal>install-node-and-npm</goal>
                                </goals>
                                <configuration>
                                    <nodeVersion>v10.15.3</nodeVersion>
                                    <npmVersion>6.4.1</npmVersion>
                                </configuration>
                            </execution>
                            <execution>
                                <id>npm install</id>
                                <goals>
                                    <goal>npm</goal>
                                </goals>
                                <configuration>
                                    <arguments>install</arguments>
                                </configuration>
                            </execution>
                            <execution>
                                <id>webpack build</id>
                                <goals>
                                    <goal>webpack</goal>
                                </goals>
                                <configuration>
                                    <arguments>-p</arguments>
                                </configuration>
                            </execution>
                        </executions>
                    </plugin>
                </plugins>
            </build>
        </profile>
    </profiles>

</project><|MERGE_RESOLUTION|>--- conflicted
+++ resolved
@@ -7,22 +7,14 @@
     <parent>
         <groupId>io.getlime.security</groupId>
         <artifactId>powerauth-webflow-parent</artifactId>
-<<<<<<< HEAD
         <version>1.0.0-SNAPSHOT</version>
-=======
-        <version>0.24.0</version>
->>>>>>> d8de2304
         <relativePath>../pom.xml</relativePath>
     </parent>
 
     <artifactId>powerauth-webflow</artifactId>
     <name>powerauth-webflow</name>
     <description>Federated Authentication and Authorization Server for Web</description>
-<<<<<<< HEAD
     <version>1.0.0-SNAPSHOT</version>
-=======
-    <version>0.24.0</version>
->>>>>>> d8de2304
     <packaging>war</packaging>
 
     <properties>
@@ -107,47 +99,27 @@
         <dependency>
             <groupId>io.getlime.security</groupId>
             <artifactId>powerauth-webflow-authentication-form</artifactId>
-<<<<<<< HEAD
-            <version>1.0.0-SNAPSHOT</version>
-=======
-            <version>0.24.0</version>
->>>>>>> d8de2304
+            <version>1.0.0-SNAPSHOT</version>
         </dependency>
         <dependency>
             <groupId>io.getlime.security</groupId>
             <artifactId>powerauth-webflow-authentication-login-sca</artifactId>
-<<<<<<< HEAD
-            <version>1.0.0-SNAPSHOT</version>
-=======
-            <version>0.24.0</version>
->>>>>>> d8de2304
+            <version>1.0.0-SNAPSHOT</version>
         </dependency>
         <dependency>
             <groupId>io.getlime.security</groupId>
             <artifactId>powerauth-webflow-authentication-init</artifactId>
-<<<<<<< HEAD
-            <version>1.0.0-SNAPSHOT</version>
-=======
-            <version>0.24.0</version>
->>>>>>> d8de2304
+            <version>1.0.0-SNAPSHOT</version>
         </dependency>
         <dependency>
             <groupId>io.getlime.security</groupId>
             <artifactId>powerauth-webflow-authentication-operation-review</artifactId>
-<<<<<<< HEAD
-            <version>1.0.0-SNAPSHOT</version>
-=======
-            <version>0.24.0</version>
->>>>>>> d8de2304
+            <version>1.0.0-SNAPSHOT</version>
         </dependency>
         <dependency>
             <groupId>io.getlime.security</groupId>
             <artifactId>powerauth-webflow-authentication-mtoken</artifactId>
-<<<<<<< HEAD
-            <version>1.0.0-SNAPSHOT</version>
-=======
-            <version>0.24.0</version>
->>>>>>> d8de2304
+            <version>1.0.0-SNAPSHOT</version>
             <exclusions>
                 <exclusion>
                     <artifactId>bcprov-jdk15on</artifactId>
@@ -158,47 +130,27 @@
         <dependency>
             <groupId>io.getlime.security</groupId>
             <artifactId>powerauth-webflow-authentication-sms</artifactId>
-<<<<<<< HEAD
-            <version>1.0.0-SNAPSHOT</version>
-=======
-            <version>0.24.0</version>
->>>>>>> d8de2304
+            <version>1.0.0-SNAPSHOT</version>
         </dependency>
         <dependency>
             <groupId>io.getlime.security</groupId>
             <artifactId>powerauth-webflow-authentication-approval-sca</artifactId>
-<<<<<<< HEAD
-            <version>1.0.0-SNAPSHOT</version>
-=======
-            <version>0.24.0</version>
->>>>>>> d8de2304
+            <version>1.0.0-SNAPSHOT</version>
         </dependency>
         <dependency>
             <groupId>io.getlime.security</groupId>
             <artifactId>powerauth-webflow-authentication-consent</artifactId>
-<<<<<<< HEAD
-            <version>1.0.0-SNAPSHOT</version>
-=======
-            <version>0.24.0</version>
->>>>>>> d8de2304
+            <version>1.0.0-SNAPSHOT</version>
         </dependency>
         <dependency>
             <groupId>io.getlime.security</groupId>
             <artifactId>powerauth-webflow-resources</artifactId>
-<<<<<<< HEAD
-            <version>1.0.0-SNAPSHOT</version>
-=======
-            <version>0.24.0</version>
->>>>>>> d8de2304
+            <version>1.0.0-SNAPSHOT</version>
         </dependency>
         <dependency>
             <groupId>io.getlime.security</groupId>
             <artifactId>powerauth-webflow-i18n</artifactId>
-<<<<<<< HEAD
-            <version>1.0.0-SNAPSHOT</version>
-=======
-            <version>0.24.0</version>
->>>>>>> d8de2304
+            <version>1.0.0-SNAPSHOT</version>
         </dependency>
 
         <!-- JAXB dependency for Java 11 -->
