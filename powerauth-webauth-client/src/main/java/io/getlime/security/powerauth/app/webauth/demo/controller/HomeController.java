--- conflicted
+++ resolved
@@ -111,11 +111,7 @@
         messageAttr.setMessage(paymentForm.getNote());
         details.getParameters().add(messageAttr);
 
-<<<<<<< HEAD
         final ObjectResponse<CreateOperationResponse> payment = client.createOperation("authorize_payment", data, details, null);
-=======
-        final Response<CreateOperationResponse> payment = client.createOperation("authorize_payment", null, data, details, null);
->>>>>>> 8e5abd8b
         session.setAttribute("operationId", payment.getResponseObject().getOperationId());
 
         return "redirect:/";
