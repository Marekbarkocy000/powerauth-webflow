/*
 * Copyright 2017 Wultra s.r.o.
 *
 * Licensed under the Apache License, Version 2.0 (the "License");
 * you may not use this file except in compliance with the License.
 * You may obtain a copy of the License at
 *
 * http://www.apache.org/licenses/LICENSE-2.0
 *
 * Unless required by applicable law or agreed to in writing, software
 * distributed under the License is distributed on an "AS IS" BASIS,
 * WITHOUT WARRANTIES OR CONDITIONS OF ANY KIND, either express or implied.
 * See the License for the specific language governing permissions and
 * limitations under the License.
 */

package io.getlime.security.powerauth.lib.webflow.authentication.method.form.controller;

import io.getlime.core.rest.model.base.response.ObjectResponse;
import io.getlime.security.powerauth.lib.dataadapter.client.DataAdapterClient;
import io.getlime.security.powerauth.lib.dataadapter.client.DataAdapterClientErrorException;
import io.getlime.security.powerauth.lib.dataadapter.model.entity.FormData;
import io.getlime.security.powerauth.lib.dataadapter.model.entity.OperationContext;
import io.getlime.security.powerauth.lib.dataadapter.model.response.AuthenticationResponse;
<<<<<<< HEAD
import io.getlime.security.powerauth.lib.nextstep.client.NextStepClient;
=======
import io.getlime.security.powerauth.lib.nextstep.model.entity.ApplicationContext;
>>>>>>> 2e0cea23
import io.getlime.security.powerauth.lib.nextstep.model.entity.AuthStep;
import io.getlime.security.powerauth.lib.nextstep.model.enumeration.AuthMethod;
import io.getlime.security.powerauth.lib.nextstep.model.enumeration.AuthResult;
import io.getlime.security.powerauth.lib.nextstep.model.enumeration.AuthStepResult;
import io.getlime.security.powerauth.lib.nextstep.model.enumeration.OperationCancelReason;
import io.getlime.security.powerauth.lib.nextstep.model.exception.NextStepServiceException;
import io.getlime.security.powerauth.lib.nextstep.model.response.GetOperationDetailResponse;
import io.getlime.security.powerauth.lib.nextstep.model.response.GetOrganizationDetailResponse;
import io.getlime.security.powerauth.lib.nextstep.model.response.GetOrganizationListResponse;
import io.getlime.security.powerauth.lib.nextstep.model.response.UpdateOperationResponse;
import io.getlime.security.powerauth.lib.webflow.authentication.controller.AuthMethodController;
import io.getlime.security.powerauth.lib.webflow.authentication.exception.AuthStepException;
import io.getlime.security.powerauth.lib.webflow.authentication.exception.CommunicationFailedException;
import io.getlime.security.powerauth.lib.webflow.authentication.exception.MaxAttemptsExceededException;
import io.getlime.security.powerauth.lib.webflow.authentication.method.form.converter.OrganizationConverter;
import io.getlime.security.powerauth.lib.webflow.authentication.method.form.model.request.PrepareLoginFormDataRequest;
import io.getlime.security.powerauth.lib.webflow.authentication.method.form.model.request.UsernamePasswordAuthenticationRequest;
import io.getlime.security.powerauth.lib.webflow.authentication.method.form.model.response.OrganizationDetail;
import io.getlime.security.powerauth.lib.webflow.authentication.method.form.model.response.PrepareLoginFormDataResponse;
import io.getlime.security.powerauth.lib.webflow.authentication.method.form.model.response.UsernamePasswordAuthenticationResponse;
import io.getlime.security.powerauth.lib.webflow.authentication.model.AuthenticationResult;
import io.getlime.security.powerauth.lib.webflow.authentication.model.converter.FormDataConverter;
import org.slf4j.Logger;
import org.slf4j.LoggerFactory;
import org.springframework.beans.factory.annotation.Autowired;
import org.springframework.stereotype.Controller;
import org.springframework.web.bind.annotation.RequestBody;
import org.springframework.web.bind.annotation.RequestMapping;
import org.springframework.web.bind.annotation.RequestMethod;
import org.springframework.web.bind.annotation.ResponseBody;

import java.util.List;

/**
 * Controller for username / password authentication step.
 *
 * @author Petr Dvorak, petr@wultra.com
 */
@Controller
@RequestMapping(value = "/api/auth/form")
public class FormLoginController extends AuthMethodController<UsernamePasswordAuthenticationRequest, UsernamePasswordAuthenticationResponse, AuthStepException> {

    private static final Logger logger = LoggerFactory.getLogger(FormLoginController.class);

    private final DataAdapterClient dataAdapterClient;
    private final NextStepClient nextStepClient;

    private final OrganizationConverter organizationConverter = new OrganizationConverter();

    /**
     * Controller constructor.
     * @param dataAdapterClient Data Adapter client.
     * @param nextStepClient Next Step client.
     */
    @Autowired
    public FormLoginController(DataAdapterClient dataAdapterClient, NextStepClient nextStepClient) {
        this.dataAdapterClient = dataAdapterClient;
        this.nextStepClient = nextStepClient;
    }

    /**
     * Authenticate using username / password authentication.
     * @param request Authentication request.
     * @return Authentication result with user ID and organization ID.
     * @throws AuthStepException Thrown when authentication fails.
     */
    @Override
    protected AuthenticationResult authenticate(UsernamePasswordAuthenticationRequest request) throws AuthStepException {
        GetOperationDetailResponse operation = getOperation();
        logger.info("Step authentication started, operation ID: {}, authentication method: {}", operation.getOperationId(), getAuthMethodName().toString());
        checkOperationExpiration(operation);
        try {
            FormData formData = new FormDataConverter().fromOperationFormData(operation.getFormData());
<<<<<<< HEAD
            OperationContext operationContext = new OperationContext(operation.getOperationId(), operation.getOperationName(), operation.getOperationData(), formData);
            final ObjectResponse<AuthenticationResponse> authenticateResponse = dataAdapterClient.authenticateUser(request.getUsername(), request.getPassword(), request.getOrganizationId(), operationContext);
=======
            ApplicationContext applicationContext = operation.getApplicationContext();
            OperationContext operationContext = new OperationContext(operation.getOperationId(), operation.getOperationName(), operation.getOperationData(), formData, applicationContext);
            final ObjectResponse<AuthenticationResponse> authenticateResponse = dataAdapterClient.authenticateUser(request.getUsername(), request.getPassword(), operationContext);
>>>>>>> 2e0cea23
            AuthenticationResponse responseObject = authenticateResponse.getResponseObject();
            logger.info("Step authentication succeeded, operation ID: {}, user ID: {}, authentication method: {}", operation.getOperationId(), responseObject.getUserId(), getAuthMethodName().toString());
            return new AuthenticationResult(responseObject.getUserId(), responseObject.getOrganizationId());
        } catch (DataAdapterClientErrorException e) {
            Integer remainingAttemptsNS;
            try {
                // User was not authenticated by Data Adapter - fail authorization to count the number of failures and make it possible
                // to switch to an alternate authentication method in case it is available.
                // Fix #72: Do not include incomplete login attempts when counting number of failed authentication requests
                if ("login.authenticationFailed".equals(e.getError().getMessage())) {
                    UpdateOperationResponse response = failAuthorization(operation.getOperationId(), null, null);
                    if (response.getResult() == AuthResult.FAILED) {
                        // FAILED result instead of CONTINUE means the authentication method is failed
                        throw new MaxAttemptsExceededException("Maximum number of authentication attempts exceeded");
                    }
                }
                GetOperationDetailResponse updatedOperation = getOperation();
                remainingAttemptsNS = updatedOperation.getRemainingAttempts();
            } catch (NextStepServiceException e2) {
                logger.error("Error occurred in Next Step server", e);
                throw new AuthStepException(e2.getError().getMessage(), e2, "error.communication");
            }
            AuthStepException authEx = new AuthStepException(e.getError().getMessage(), e);
            Integer remainingAttemptsDA = e.getError().getRemainingAttempts();
            Integer remainingAttempts = resolveRemainingAttempts(remainingAttemptsDA, remainingAttemptsNS);
            authEx.setRemainingAttempts(remainingAttempts);
            throw authEx;
        }
    }

    /**
     * Get current authentication method name.
     * @return Current authentication method name.
     */
    @Override
    protected AuthMethod getAuthMethodName() {
        return AuthMethod.USERNAME_PASSWORD_AUTH;
    }

    /**
     * Handle the user authentication based on username and password.
     *
     * @param request Authentication request using username and password.
     * @return Authentication response.
     */
    @RequestMapping(value = "/authenticate", method = RequestMethod.POST)
    public @ResponseBody UsernamePasswordAuthenticationResponse authenticateHandler(@RequestBody UsernamePasswordAuthenticationRequest request) {
        try {
            return buildAuthorizationResponse(request, new AuthResponseProvider() {

                @Override
                public UsernamePasswordAuthenticationResponse doneAuthentication(String userId) {
                    authenticateCurrentBrowserSession();
                    final UsernamePasswordAuthenticationResponse response = new UsernamePasswordAuthenticationResponse();
                    response.setResult(AuthStepResult.CONFIRMED);
                    response.setMessage("authentication.success");
                    logger.info("Step result: CONFIRMED, authentication method: {}", getAuthMethodName().toString());
                    return response;
                }

                @Override
                public UsernamePasswordAuthenticationResponse failedAuthentication(String userId, String failedReason) {
                    clearCurrentBrowserSession();
                    final UsernamePasswordAuthenticationResponse response = new UsernamePasswordAuthenticationResponse();
                    response.setResult(AuthStepResult.AUTH_FAILED);
                    response.setMessage(failedReason);
                    logger.info("Step result: AUTH_FAILED, authentication method: {}", getAuthMethodName().toString());
                    return response;
                }

                @Override
                public UsernamePasswordAuthenticationResponse continueAuthentication(String operationId, String userId, List<AuthStep> steps) {
                    final UsernamePasswordAuthenticationResponse response = new UsernamePasswordAuthenticationResponse();
                    response.setResult(AuthStepResult.CONFIRMED);
                    response.setMessage("authentication.success");
                    response.getNext().addAll(steps);
                    logger.info("Step result: CONFIRMED, operation ID: {}, authentication method: {}", operationId, getAuthMethodName().toString());
                    return response;
                }
            });
        } catch (AuthStepException e) {
            logger.warn("Error occurred while authenticating user: {}", e.getMessage());
            final UsernamePasswordAuthenticationResponse response = new UsernamePasswordAuthenticationResponse();
            response.setResult(AuthStepResult.AUTH_FAILED);
            logger.info("Step result: AUTH_FAILED, authentication method: {}", getAuthMethodName().toString());
            if (e.getMessageId() != null) {
                // prefer localized message over regular message string
                response.setMessage(e.getMessageId());
            } else {
                response.setMessage(e.getMessage());
            }
            response.setRemainingAttempts(e.getRemainingAttempts());
            return response;
        }

    }

    /**
     * Cancel operation.
     * @return Object response.
     * @throws AuthStepException Thrown when operation could not be canceled.
     */
    @RequestMapping(value = "/cancel", method = RequestMethod.POST)
    public @ResponseBody UsernamePasswordAuthenticationResponse cancelAuthentication() throws AuthStepException {
        try {
            final GetOperationDetailResponse operation = getOperation();
            cancelAuthorization(operation.getOperationId(), operation.getUserId(), OperationCancelReason.UNKNOWN, null);
            final UsernamePasswordAuthenticationResponse response = new UsernamePasswordAuthenticationResponse();
            response.setResult(AuthStepResult.CANCELED);
            response.setMessage("operation.canceled");
            logger.info("Step result: CANCELED, operation ID: {}, authentication method: {}", operation.getOperationId(), getAuthMethodName().toString());
            return response;
        } catch (NextStepServiceException e) {
            logger.error("Error occurred in Next Step server", e);
            final UsernamePasswordAuthenticationResponse response = new UsernamePasswordAuthenticationResponse();
            response.setResult(AuthStepResult.AUTH_FAILED);
            response.setMessage("error.communication");
            logger.info("Step result: AUTH_FAILED, authentication method: {}", getAuthMethodName().toString());
            return response;
        }
    }

    /**
     * Prepare login form data.
     * @param request Prepare login form data request.
     * @return Prepare login form response.
     * @throws AuthStepException Thrown when request is invalid or communication with Next Step fails.
     */
    @RequestMapping(value = "/setup", method = RequestMethod.POST)
    public @ResponseBody PrepareLoginFormDataResponse prepareLoginForm(@RequestBody PrepareLoginFormDataRequest request) throws AuthStepException {
        if (request == null) {
            throw new AuthStepException("Invalid request in prepareLoginForm", "error.invalidRequest");
        }
        logger.info("Prepare login form data started");
        final PrepareLoginFormDataResponse response = new PrepareLoginFormDataResponse();
        try {
            ObjectResponse<GetOrganizationListResponse> nsObjectResponse = nextStepClient.getOrganizationList();
            List<GetOrganizationDetailResponse> nsResponseList = nsObjectResponse.getResponseObject().getOrganizations();
            for (GetOrganizationDetailResponse nsResponse: nsResponseList) {
                OrganizationDetail organization = organizationConverter.fromNSOrganization(nsResponse);
                response.addOrganization(organization);
            }
        } catch (NextStepServiceException e) {
            throw new CommunicationFailedException("Organization is not available");
        }
        logger.info("Prepare login form data succeeded");
        return response;
    }
}<|MERGE_RESOLUTION|>--- conflicted
+++ resolved
@@ -22,11 +22,8 @@
 import io.getlime.security.powerauth.lib.dataadapter.model.entity.FormData;
 import io.getlime.security.powerauth.lib.dataadapter.model.entity.OperationContext;
 import io.getlime.security.powerauth.lib.dataadapter.model.response.AuthenticationResponse;
-<<<<<<< HEAD
 import io.getlime.security.powerauth.lib.nextstep.client.NextStepClient;
-=======
 import io.getlime.security.powerauth.lib.nextstep.model.entity.ApplicationContext;
->>>>>>> 2e0cea23
 import io.getlime.security.powerauth.lib.nextstep.model.entity.AuthStep;
 import io.getlime.security.powerauth.lib.nextstep.model.enumeration.AuthMethod;
 import io.getlime.security.powerauth.lib.nextstep.model.enumeration.AuthResult;
@@ -100,14 +97,9 @@
         checkOperationExpiration(operation);
         try {
             FormData formData = new FormDataConverter().fromOperationFormData(operation.getFormData());
-<<<<<<< HEAD
-            OperationContext operationContext = new OperationContext(operation.getOperationId(), operation.getOperationName(), operation.getOperationData(), formData);
-            final ObjectResponse<AuthenticationResponse> authenticateResponse = dataAdapterClient.authenticateUser(request.getUsername(), request.getPassword(), request.getOrganizationId(), operationContext);
-=======
             ApplicationContext applicationContext = operation.getApplicationContext();
             OperationContext operationContext = new OperationContext(operation.getOperationId(), operation.getOperationName(), operation.getOperationData(), formData, applicationContext);
-            final ObjectResponse<AuthenticationResponse> authenticateResponse = dataAdapterClient.authenticateUser(request.getUsername(), request.getPassword(), operationContext);
->>>>>>> 2e0cea23
+            final ObjectResponse<AuthenticationResponse> authenticateResponse = dataAdapterClient.authenticateUser(request.getUsername(), request.getPassword(), request.getOrganizationId(), operationContext);
             AuthenticationResponse responseObject = authenticateResponse.getResponseObject();
             logger.info("Step authentication succeeded, operation ID: {}, user ID: {}, authentication method: {}", operation.getOperationId(), responseObject.getUserId(), getAuthMethodName().toString());
             return new AuthenticationResult(responseObject.getUserId(), responseObject.getOrganizationId());
