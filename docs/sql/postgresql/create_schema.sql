--
--  Create sequences.
--
CREATE SEQUENCE "tpp_detail_seq" MINVALUE 1 MAXVALUE 9999999999999999999999999999 INCREMENT BY 1 START WITH 1 CACHE 20;
CREATE SEQUENCE "tpp_user_consent_seq" MINVALUE 1 MAXVALUE 9999999999999999999999999999 INCREMENT BY 1 START WITH 1 CACHE 20;
CREATE SEQUENCE "tpp_user_consent_history_seq" MINVALUE 1 MAXVALUE 9999999999999999999999999999 INCREMENT BY 1 START WITH 1 CACHE 20;
CREATE SEQUENCE "ns_operation_afs_seq" MINVALUE 1 MAXVALUE 9999999999999999999999999999 INCREMENT BY 1 START WITH 1 CACHE 20;

-- Table oauth_client_details stores details about OAuth2 client applications.
-- Every Web Flow client application should have a record in this table.
-- See: https://github.com/spring-projects/spring-security-oauth/BYTEA/master/spring-security-oauth2/src/main/java/org/springframework/security/oauth2/provider/client/JdbcClientDetailsService.java
CREATE TABLE oauth_client_details (
  client_id               VARCHAR(256) PRIMARY KEY,
  resource_ids            VARCHAR(256),
  client_secret           VARCHAR(256),
  scope                   VARCHAR(256),
  authorized_grant_types  VARCHAR(256),
  web_server_redirect_uri VARCHAR(256),
  authorities             VARCHAR(256),
  access_token_validity   INTEGER,
  refresh_token_validity  INTEGER,
  additional_information  VARCHAR(4000),
  autoapprove             VARCHAR(256)
);

-- Table oauth_client_token stores OAuth2 tokens for retrieval by client applications.
-- See: https://docs.spring.io/spring-security/oauth/apidocs/org/springframework/security/oauth2/client/token/JdbcClientTokenServices.html
CREATE TABLE oauth_client_token (
  authentication_id VARCHAR(256) PRIMARY KEY,
  token_id          VARCHAR(256),
  token             BYTEA,
  user_name         VARCHAR(256),
  client_id         VARCHAR(256)
);

-- Table oauth_access_token stores OAuth2 access tokens.
-- See: https://github.com/spring-projects/spring-security-oauth/BYTEA/master/spring-security-oauth2/src/main/java/org/springframework/security/oauth2/provider/token/store/JdbcTokenStore.java
CREATE TABLE oauth_access_token (
  authentication_id VARCHAR(256) PRIMARY KEY,
  token_id          VARCHAR(256),
  token             BYTEA,
  user_name         VARCHAR(256),
  client_id         VARCHAR(256),
  authentication    BYTEA,
  refresh_token     VARCHAR(256)
);

-- Table oauth_access_token stores OAuth2 refresh tokens.
-- See: https://github.com/spring-projects/spring-security-oauth/BYTEA/master/spring-security-oauth2/src/main/java/org/springframework/security/oauth2/provider/token/store/JdbcTokenStore.java
CREATE TABLE oauth_refresh_token (
  token_id       VARCHAR(256),
  token          BYTEA,
  authentication BYTEA
);

-- Table oauth_code stores data for the OAuth2 authorization code grant.
-- See: https://github.com/spring-projects/spring-security-oauth/BYTEA/master/spring-security-oauth2/src/main/java/org/springframework/security/oauth2/provider/code/JdbcAuthorizationCodeServices.java
CREATE TABLE oauth_code (
  code           VARCHAR(255),
  authentication BYTEA
);

-- Table ns_auth_method stores configuration of authentication methods.
-- Data in this table needs to be loaded before Web Flow is started.
CREATE TABLE ns_auth_method (
  auth_method        VARCHAR(32) PRIMARY KEY NOT NULL,
  order_number       INTEGER NOT NULL,
  check_user_prefs   BOOLEAN DEFAULT FALSE NOT NULL,
  user_prefs_column  INTEGER,
  user_prefs_default BOOLEAN DEFAULT FALSE,
  check_auth_fails   BOOLEAN DEFAULT FALSE NOT NULL,
  max_auth_fails     INTEGER,
  has_user_interface BOOLEAN DEFAULT FALSE,
  has_mobile_token   BOOLEAN DEFAULT FALSE,
  display_name_key   VARCHAR(32)
);

-- Table ns_user_prefs stores user preferences.
-- Status of authentication methods is stored in this table per user (methods can be enabled or disabled).
CREATE TABLE ns_user_prefs (
  user_id       VARCHAR(256) PRIMARY KEY NOT NULL,
  auth_method_1 BOOLEAN DEFAULT FALSE,
  auth_method_2 BOOLEAN DEFAULT FALSE,
  auth_method_3 BOOLEAN DEFAULT FALSE,
  auth_method_4 BOOLEAN DEFAULT FALSE,
  auth_method_5 BOOLEAN DEFAULT FALSE,
  auth_method_1_config VARCHAR(256),
  auth_method_2_config VARCHAR(256),
  auth_method_3_config VARCHAR(256),
  auth_method_4_config VARCHAR(256),
  auth_method_5_config VARCHAR(256)
);

-- Table ns_operation_config stores configuration of operations.
-- Each operation type (defined by operation_name) has a related mobile token template and configuration of signatures.
CREATE TABLE ns_operation_config (
  operation_name            VARCHAR(32) PRIMARY KEY NOT NULL,
  template_version          VARCHAR(1) NOT NULL,
  template_id               INTEGER NOT NULL,
<<<<<<< HEAD
  mobile_token_enabled      BOOLEAN DEFAULT false NOT NULL,
=======
  mobile_token_enabled      BOOLEAN DEFAULT FALSE NOT NULL,
>>>>>>> e2f2d25a
  mobile_token_mode         VARCHAR(256) NOT NULL,
  afs_enabled               BOOLEAN DEFAULT FALSE NOT NULL,
  afs_config_id             VARCHAR(256)
);

-- Table ns_organization stores definitions of organizations related to the operations.
-- At least one default organization must be configured.
-- Data in this table needs to be loaded before Web Flow is started.
CREATE TABLE ns_organization (
  organization_id          VARCHAR(256) PRIMARY KEY NOT NULL,
  display_name_key         VARCHAR(256),
  is_default               BOOLEAN DEFAULT FALSE NOT NULL,
  order_number             INTEGER NOT NULL
);

-- Table ns_operation stores details of Web Flow operations.
-- Only the last status is stored in this table, changes of operations are stored in table ns_operation_history.
CREATE TABLE ns_operation (
  operation_id                  VARCHAR(256) PRIMARY KEY NOT NULL,
  operation_name                VARCHAR(32) NOT NULL,
  operation_data                TEXT NOT NULL,
  operation_form_data           TEXT,
  application_id                VARCHAR(256),
  application_name              VARCHAR(256),
  application_description       VARCHAR(256),
  application_original_scopes   VARCHAR(256),
  application_extras            TEXT,
  user_id                       VARCHAR(256),
  organization_id               VARCHAR(256),
  user_account_status           VARCHAR(32),
  external_transaction_id       VARCHAR(256),
  result                        VARCHAR(32),
  timestamp_created             TIMESTAMP,
  timestamp_expires             TIMESTAMP,
  CONSTRAINT operation_organization_fk FOREIGN KEY (organization_id) REFERENCES ns_organization (organization_id)
);

-- Table ns_operation_history stores all changes of operations.
CREATE TABLE ns_operation_history (
  operation_id                VARCHAR(256) NOT NULL,
  result_id                   INTEGER NOT NULL,
  request_auth_method         VARCHAR(32) NOT NULL,
  request_auth_instruments    VARCHAR(256),
  request_auth_step_result    VARCHAR(32) NOT NULL,
  request_params              VARCHAR(4000),
  response_result             VARCHAR(32) NOT NULL,
  response_result_description VARCHAR(256),
  response_steps              VARCHAR(4000),
  response_timestamp_created  TIMESTAMP,
  response_timestamp_expires  TIMESTAMP,
  chosen_auth_method          VARCHAR(32),
  mobile_token_active         BOOLEAN NOT NULL DEFAULT FALSE,
  CONSTRAINT history_pk PRIMARY KEY (operation_id, result_id),
  CONSTRAINT history_operation_fk FOREIGN KEY (operation_id) REFERENCES ns_operation (operation_id),
  CONSTRAINT history_auth_method_fk FOREIGN KEY (request_auth_method) REFERENCES ns_auth_method (auth_method)
);

-- Table ns_operation_afs stores AFS requests and responses.
CREATE TABLE ns_operation_afs (
  afs_action_id               INTEGER PRIMARY KEY NOT NULL,
  operation_id                VARCHAR(256) NOT NULL,
  request_afs_action          VARCHAR(256) NOT NULL,
  request_step_index          INTEGER NOT NULL,
  request_afs_extras          VARCHAR(256),
  response_afs_apply          BOOLEAN NOT NULL DEFAULT FALSE,
  response_afs_label          VARCHAR(256),
  response_afs_extras         VARCHAR(256),
  timestamp_created           TIMESTAMP,
  CONSTRAINT operation_afs_fk FOREIGN KEY (operation_id) REFERENCES ns_operation (operation_id)
);

-- Table ns_step_definition stores definitions of authentication/authorization steps.
-- Data in this table needs to be loaded before Web Flow is started.
CREATE TABLE ns_step_definition (
  step_definition_id       INTEGER PRIMARY KEY NOT NULL,
  operation_name           VARCHAR(32) NOT NULL,
  operation_type           VARCHAR(32) NOT NULL,
  request_auth_method      VARCHAR(32),
  request_auth_step_result VARCHAR(32),
  response_priority        INTEGER NOT NULL,
  response_auth_method     VARCHAR(32),
  response_result          VARCHAR(32) NOT NULL,
  CONSTRAINT step_request_auth_method_fk FOREIGN KEY (request_auth_method) REFERENCES ns_auth_method (auth_method),
  CONSTRAINT step_response_auth_method_fk FOREIGN KEY (response_auth_method) REFERENCES ns_auth_method (auth_method)
);

-- Table wf_operation_session maps operations to HTTP sessions.
-- Table is needed for handling of concurrent operations.
CREATE TABLE wf_operation_session (
  operation_id              VARCHAR(256) PRIMARY KEY NOT NULL,
  http_session_id           VARCHAR(256) NOT NULL,
  operation_hash            VARCHAR(256),
  websocket_session_id      VARCHAR(32),
  client_ip_address         VARCHAR(32),
  result                    VARCHAR(32) NOT NULL,
  timestamp_created         TIMESTAMP
);

-- Table wf_afs_config is used to configure anti-fraud system parameters.
CREATE TABLE wf_afs_config (
  config_id                 VARCHAR(256) PRIMARY KEY NOT NULL,
  js_snippet_url            VARCHAR(256) NOT NULL,
  parameters                TEXT
);

-- Table wf_certificate_verification is used for storing information about verified client TLS certificates.
CREATE TABLE wf_certificate_verification (
  operation_id               VARCHAR(256) NOT NULL,
  auth_method                VARCHAR(32) NOT NULL,
  client_certificate_issuer  VARCHAR(4000) NOT NULL,
  client_certificate_subject VARCHAR(4000) NOT NULL,
  client_certificate_sn      VARCHAR(256) NOT NULL,
  operation_data             TEXT NOT NULL,
  timestamp_created          TIMESTAMP NOT NULL,
  CONSTRAINT certificate_verification_pk PRIMARY KEY (operation_id, auth_method)
);

-- Table da_sms_authorization stores data for SMS OTP authorization.
CREATE TABLE da_sms_authorization (
  message_id           VARCHAR(256) PRIMARY KEY NOT NULL,
  operation_id         VARCHAR(256) NOT NULL,
  user_id              VARCHAR(256) NOT NULL,
  organization_id      VARCHAR(256),
  operation_name       VARCHAR(32) NOT NULL,
  authorization_code   VARCHAR(32) NOT NULL,
  salt                 BYTEA NOT NULL,
  message_text         TEXT NOT NULL,
  verify_request_count INTEGER,
  verified             BOOLEAN DEFAULT FALSE,
  timestamp_created    TIMESTAMP,
  timestamp_verified   TIMESTAMP,
  timestamp_expires    TIMESTAMP
);

-- Table da_user_credentials stores built-in users for the data adapter
CREATE TABLE da_user_credentials (
  user_id               VARCHAR(128) PRIMARY KEY NOT NULL,
  username              VARCHAR(255) NOT NULL,
  password_hash         VARCHAR(255) NOT NULL,
  family_name           VARCHAR(255) NOT NULL,
  given_name            VARCHAR(255) NOT NULL,
  organization_id       VARCHAR(64)  NOT NULL,
  phone_number          VARCHAR(255) NOT NULL
);

-- Table for the list of consent templates
CREATE TABLE tpp_consent (
  consent_id            VARCHAR(64) PRIMARY KEY NOT NULL,
  consent_name          VARCHAR(128) NOT NULL,
  consent_text          TEXT NOT NULL,
  version               INT NOT NULL
);

-- Table for the list of consent currently given by a user
CREATE TABLE tpp_user_consent (
  id                    INTEGER PRIMARY KEY NOT NULL,
  user_id               VARCHAR(256) NOT NULL,
  client_id             VARCHAR(256) NOT NULL,
  consent_id            VARCHAR(64) NOT NULL,
  external_id           VARCHAR(256) NOT NULL,
  consent_parameters    TEXT NOT NULL,
  timestamp_created     TIMESTAMP,
  timestamp_updated     TIMESTAMP
);

-- Table for the list of changes in consent history by given user
CREATE TABLE tpp_user_consent_history (
  id                    INTEGER PRIMARY KEY NOT NULL,
  user_id               VARCHAR(256) NOT NULL,
  client_id             VARCHAR(256) NOT NULL,
  consent_id            VARCHAR(64) NOT NULL,
  consent_change        VARCHAR(16) NOT NULL,
  external_id           VARCHAR(256) NOT NULL,
  consent_parameters    TEXT NOT NULL,
  timestamp_created     TIMESTAMP
);

CREATE TABLE tpp_detail (
  tpp_id                INTEGER PRIMARY KEY NOT NULL,
  tpp_name              VARCHAR(256) NOT NULL,
  tpp_license           VARCHAR(256) NOT NULL,
  tpp_info              TEXT NULL,
  tpp_address           TEXT NULL,
  tpp_website           TEXT NULL,
  tpp_phone             VARCHAR(256) NULL,
  tpp_email             VARCHAR(256) NULL,
  tpp_logo              TEXT NULL
);

CREATE TABLE tpp_app_detail (
  tpp_id                INTEGER NOT NULL,
  app_client_id         VARCHAR(256) NOT NULL,
  app_name              VARCHAR(256) NOT NULL,
  app_info              TEXT NULL,
  app_type              VARCHAR(32) NULL,
  CONSTRAINT tpp_detail_pk PRIMARY KEY (tpp_id, app_client_id),
  CONSTRAINT tpp_detail_fk FOREIGN KEY (tpp_id) REFERENCES tpp_detail (tpp_id),
  CONSTRAINT tpp_client_secret_fk FOREIGN KEY (app_client_id) REFERENCES oauth_client_details (client_id)
);

CREATE INDEX wf_operation_hash ON wf_operation_session (operation_hash);
CREATE INDEX wf_websocket_session ON wf_operation_session (websocket_session_id);
CREATE INDEX ns_operation_pending ON ns_operation (user_id, result);
CREATE UNIQUE INDEX ns_operation_afs_unique on ns_operation_afs (operation_id, request_afs_action, request_step_index);
CREATE INDEX wf_certificate_operation ON wf_certificate_verification (operation_id);<|MERGE_RESOLUTION|>--- conflicted
+++ resolved
@@ -97,11 +97,7 @@
   operation_name            VARCHAR(32) PRIMARY KEY NOT NULL,
   template_version          VARCHAR(1) NOT NULL,
   template_id               INTEGER NOT NULL,
-<<<<<<< HEAD
-  mobile_token_enabled      BOOLEAN DEFAULT false NOT NULL,
-=======
   mobile_token_enabled      BOOLEAN DEFAULT FALSE NOT NULL,
->>>>>>> e2f2d25a
   mobile_token_mode         VARCHAR(256) NOT NULL,
   afs_enabled               BOOLEAN DEFAULT FALSE NOT NULL,
   afs_config_id             VARCHAR(256)
