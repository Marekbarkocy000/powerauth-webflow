--- conflicted
+++ resolved
@@ -29,7 +29,6 @@
 ALTER TABLE `wf_operation_session` ADD `websocket_session_id` VARCHAR(32),
 ALTER TABLE `wf_operation_session` ADD `client_ip` VARCHAR(32),
 
-<<<<<<< HEAD
 CREATE INDEX `wf_operation_hash` ON `wf_operation_session` (`operation_hash`);
 CREATE INDEX `wf_websocket_session` ON `wf_operation_session` (`websocket_session_id`);
 ```
@@ -46,8 +45,3 @@
 
 Note that the URI needs to be updated for each client in each environment. There is typically a different redirect URI 
 for development, testing and production environments.
-=======
-CREATE INDEX wf_operation_hash ON wf_operation_session (operation_hash);
-CREATE INDEX wf_websocket_session ON wf_operation_session (websocket_session_id);
-```
->>>>>>> e35bf934
