# Migration from 0.22.0 to 0.23.0

## Changes Since 0.22.0

### Database Changes

Following database changes were introduced in version `0.23.0`:
 
- Added `afs_enabled` and `afs_config_id` columns to table `ns_operation_config`
- Added `operation_hash`, `websocket_session_id` and `client_ip_address` columns to table `wf_operation_session`
- Added `request_auth_instruments` column to table `ns_operation_history`
- Added `user_account_status` column to table `ns_operation`
- New tables `ns_operation_afs` and `wf_afs_config` for integration of anti-fraud system
- Updated indexes and sequences
  
DDL update script for Oracle:
```sql
CREATE SEQUENCE "NS_OPERATION_AFS_SEQ" MINVALUE 1 MAXVALUE 9999999999999999999999999999 INCREMENT BY 1 START WITH 1 CACHE 20 NOORDER NOCYCLE;

ALTER TABLE ns_operation_config ADD afs_enabled NUMBER(1) DEFAULT 0 NOT NULL;
ALTER TABLE ns_operation_config ADD afs_config_id VARCHAR(256);

ALTER TABLE wf_operation_session ADD operation_hash VARCHAR(256);
ALTER TABLE wf_operation_session ADD websocket_session_id VARCHAR(32);
ALTER TABLE wf_operation_session ADD client_ip_address VARCHAR(32);

ALTER TABLE ns_operation ADD application_original_scopes VARCHAR(256);

CREATE INDEX wf_operation_hash ON wf_operation_session (operation_hash);
CREATE INDEX wf_websocket_session ON wf_operation_session (websocket_session_id);

ALTER TABLE ns_operation_history ADD request_auth_instruments VARCHAR(256);
ALTER TABLE ns_operation ADD user_account_status VARCHAR(32);

CREATE TABLE ns_operation_afs (
  afs_action_id               INTEGER PRIMARY KEY NOT NULL,
  operation_id                VARCHAR(256) NOT NULL,
  request_afs_action          VARCHAR(256) NOT NULL,
  request_step_index          INTEGER NOT NULL,
  request_afs_extras          VARCHAR(256),
  response_afs_apply          NUMBER(1) DEFAULT 0 NOT NULL,
  response_afs_label          VARCHAR(256),
  response_afs_extras         VARCHAR(256),
  timestamp_created           TIMESTAMP,
  CONSTRAINT operation_afs_fk FOREIGN KEY (operation_id) REFERENCES ns_operation (operation_id)
);

CREATE TABLE wf_afs_config (
  config_id                 VARCHAR(256) PRIMARY KEY NOT NULL,
  js_snippet_url            VARCHAR(256) NOT NULL,
  parameters                CLOB
);

CREATE UNIQUE INDEX ns_operation_afs_unique on ns_operation_afs (operation_id, request_afs_action, request_step_index);
```

DDL update script for MySQL:
```sql
ALTER TABLE `ns_operation_config` ADD `afs_enabled` BOOLEAN NOT NULL DEFAULT FALSE;
ALTER TABLE `ns_operation_config` ADD `afs_config_id` VARCHAR(256);

ALTER TABLE `wf_operation_session` ADD `operation_hash` VARCHAR(256),  
ALTER TABLE `wf_operation_session` ADD `websocket_session_id` VARCHAR(32),
ALTER TABLE `wf_operation_session` ADD `client_ip_address` VARCHAR(32),

<<<<<<< HEAD
ALTER TABLE `ns_operation` ADD `application_original_scopes` VARCHAR(256);

CREATE INDEX wf_operation_hash ON wf_operation_session (operation_hash);
CREATE INDEX wf_websocket_session ON wf_operation_session (websocket_session_id);
```
=======
CREATE INDEX `wf_operation_hash` ON `wf_operation_session` (`operation_hash`);
CREATE INDEX `wf_websocket_session` ON `wf_operation_session` (`websocket_session_id`);

ALTER TABLE `ns_operation_history` ADD `request_auth_instruments` VARCHAR(256);
ALTER TABLE `ns_operation` ADD `user_account_status` VARCHAR(32);

CREATE TABLE ns_operation_afs (
  afs_action_id               INTEGER PRIMARY KEY NOT NULL AUTO_INCREMENT,
  operation_id                VARCHAR(256) NOT NULL,
  request_afs_action          VARCHAR(256) NOT NULL,
  request_step_index          INTEGER NOT NULL,
  request_afs_extras          VARCHAR(256),
  response_afs_apply          BOOLEAN NOT NULL DEFAULT FALSE,
  response_afs_label          VARCHAR(256),
  response_afs_extras         VARCHAR(256),
  timestamp_created           TIMESTAMP DEFAULT CURRENT_TIMESTAMP,
  FOREIGN KEY operation_afs_fk (operation_id) REFERENCES ns_operation (operation_id)
) CHARACTER SET utf8mb4 COLLATE utf8mb4_unicode_ci;


CREATE TABLE wf_afs_config (
  config_id                 VARCHAR(256) PRIMARY KEY NOT NULL,
  js_snippet_url            VARCHAR(256) NOT NULL,
  parameters                TEXT
) CHARACTER SET utf8mb4 COLLATE utf8mb4_unicode_ci;

CREATE UNIQUE INDEX `ns_operation_afs_unique` on `ns_operation_afs` (`operation_id`, `request_afs_action`, `request_step_index`);
```

### Configuration of OAuth 2.0 Client

Due to changes in Spring OAuth 2.0 configuration, the redirect URI needs to be specified in the client configuration in database.
For demo application, you can use this SQL query:

```sql
UPDATE oauth_client_details SET web_server_redirect_uri = 'http://localhost:8080/powerauth-webflow-client/connect/demo' WHERE client_id='democlient';
COMMIT;
```

Note that the URI needs to be updated for each client in each environment. There is typically a different redirect URI 
for development, testing and production environments.
>>>>>>> 3fa90560
<|MERGE_RESOLUTION|>--- conflicted
+++ resolved
@@ -63,13 +63,8 @@
 ALTER TABLE `wf_operation_session` ADD `websocket_session_id` VARCHAR(32),
 ALTER TABLE `wf_operation_session` ADD `client_ip_address` VARCHAR(32),
 
-<<<<<<< HEAD
 ALTER TABLE `ns_operation` ADD `application_original_scopes` VARCHAR(256);
 
-CREATE INDEX wf_operation_hash ON wf_operation_session (operation_hash);
-CREATE INDEX wf_websocket_session ON wf_operation_session (websocket_session_id);
-```
-=======
 CREATE INDEX `wf_operation_hash` ON `wf_operation_session` (`operation_hash`);
 CREATE INDEX `wf_websocket_session` ON `wf_operation_session` (`websocket_session_id`);
 
@@ -111,4 +106,3 @@
 
 Note that the URI needs to be updated for each client in each environment. There is typically a different redirect URI 
 for development, testing and production environments.
->>>>>>> 3fa90560
