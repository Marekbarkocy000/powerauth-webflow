--- conflicted
+++ resolved
@@ -8,11 +8,8 @@
  
 - Added `afs_enabled` and `afs_config_id` columns to table `ns_operation_config`
 - Added `operation_hash`, `websocket_session_id` and `client_ip_address` columns to table `wf_operation_session`
-<<<<<<< HEAD
 - Added `request_auth_instruments` column to table `ns_operation_history`
-=======
 - Added `user_account_status` column to table `ns_operation`
->>>>>>> 66c1e24d
 - New tables `ns_operation_afs` and `wf_afs_config` for integration of anti-fraud system
 - Updated indexes and sequences
   
@@ -30,11 +27,8 @@
 CREATE INDEX wf_operation_hash ON wf_operation_session (operation_hash);
 CREATE INDEX wf_websocket_session ON wf_operation_session (websocket_session_id);
 
-<<<<<<< HEAD
 ALTER TABLE ns_operation_history ADD request_auth_instruments VARCHAR(256);
-=======
 ALTER TABLE ns_operation ADD user_account_status VARCHAR(32);
->>>>>>> 66c1e24d
 
 CREATE TABLE ns_operation_afs (
   afs_action_id               INTEGER PRIMARY KEY NOT NULL,
@@ -70,11 +64,8 @@
 CREATE INDEX `wf_operation_hash` ON `wf_operation_session` (`operation_hash`);
 CREATE INDEX `wf_websocket_session` ON `wf_operation_session` (`websocket_session_id`);
 
-<<<<<<< HEAD
 ALTER TABLE `ns_operation_history` ADD `request_auth_instruments` VARCHAR(256);
-=======
 ALTER TABLE `ns_operation` ADD `user_account_status` VARCHAR(32);
->>>>>>> 66c1e24d
 
 CREATE TABLE ns_operation_afs (
   afs_action_id               INTEGER PRIMARY KEY NOT NULL AUTO_INCREMENT,
