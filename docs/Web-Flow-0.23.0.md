# Migration from 0.22.0 to 0.23.0

## Changes Since 0.22.0

### Database Changes

Following database changes were introduced in version `0.23.0`:
 
- Added `afs_enabled` and `afs_config_id` columns to table `ns_operation_config`
- Added `operation_hash` and `websocket_session_id` columns to table `wf_operation_session`
- New table `wf_afs_config` for configuration of anti-fraud system
  
DDL update script for Oracle:
```sql
ALTER TABLE ns_operation_config ADD afs_enabled NUMBER(1) DEFAULT 0 NOT NULL;
ALTER TABLE ns_operation_config ADD afs_config_id VARCHAR(256);

ALTER TABLE wf_operation_session ADD operation_hash VARCHAR(256);
ALTER TABLE wf_operation_session ADD websocket_session_id VARCHAR(32);
ALTER TABLE wf_operation_session ADD client_ip VARCHAR(32);

CREATE INDEX wf_operation_hash ON wf_operation_session (operation_hash);
CREATE INDEX wf_websocket_session ON wf_operation_session (websocket_session_id);

CREATE TABLE wf_afs_config (
  config_id                 VARCHAR(256) PRIMARY KEY NOT NULL,
  js_snippet_url            VARCHAR(256) NOT NULL,
  parameters                CLOB
);
```

DDL update script for MySQL:
```sql
ALTER TABLE `ns_operation_config` ADD `afs_enabled` BOOLEAN NOT NULL DEFAULT FALSE;
ALTER TABLE `ns_operation_config` ADD `afs_config_id` VARCHAR(256);

ALTER TABLE `wf_operation_session` ADD `operation_hash` VARCHAR(256),  
ALTER TABLE `wf_operation_session` ADD `websocket_session_id` VARCHAR(32),
ALTER TABLE `wf_operation_session` ADD `client_ip` VARCHAR(32),

<<<<<<< HEAD
CREATE INDEX wf_operation_hash ON wf_operation_session (operation_hash);
CREATE INDEX wf_websocket_session ON wf_operation_session (websocket_session_id);

CREATE TABLE wf_afs_config (
  config_id                 VARCHAR(256) PRIMARY KEY NOT NULL,
  js_snippet_url            VARCHAR(256) NOT NULL,
  parameters                TEXT
) CHARACTER SET utf8mb4 COLLATE utf8mb4_unicode_ci;
```
=======
CREATE INDEX `wf_operation_hash` ON `wf_operation_session` (`operation_hash`);
CREATE INDEX `wf_websocket_session` ON `wf_operation_session` (`websocket_session_id`);
```

### Configuration of OAuth 2.0 Client

Due to changes in Spring OAuth 2.0 configuration, the redirect URI needs to be specified in the client configuration in database.
For demo application, you can use this SQL query:

```sql
UPDATE oauth_client_details SET web_server_redirect_uri = 'http://localhost:8080/powerauth-webflow-client/connect/demo' WHERE client_id='democlient';
COMMIT;
```

Note that the URI needs to be updated for each client in each environment. There is typically a different redirect URI 
for development, testing and production environments.
>>>>>>> 0205acdf
<|MERGE_RESOLUTION|>--- conflicted
+++ resolved
@@ -38,19 +38,14 @@
 ALTER TABLE `wf_operation_session` ADD `websocket_session_id` VARCHAR(32),
 ALTER TABLE `wf_operation_session` ADD `client_ip` VARCHAR(32),
 
-<<<<<<< HEAD
-CREATE INDEX wf_operation_hash ON wf_operation_session (operation_hash);
-CREATE INDEX wf_websocket_session ON wf_operation_session (websocket_session_id);
+CREATE INDEX `wf_operation_hash` ON `wf_operation_session` (`operation_hash`);
+CREATE INDEX `wf_websocket_session` ON `wf_operation_session` (`websocket_session_id`);
 
 CREATE TABLE wf_afs_config (
   config_id                 VARCHAR(256) PRIMARY KEY NOT NULL,
   js_snippet_url            VARCHAR(256) NOT NULL,
   parameters                TEXT
 ) CHARACTER SET utf8mb4 COLLATE utf8mb4_unicode_ci;
-```
-=======
-CREATE INDEX `wf_operation_hash` ON `wf_operation_session` (`operation_hash`);
-CREATE INDEX `wf_websocket_session` ON `wf_operation_session` (`websocket_session_id`);
 ```
 
 ### Configuration of OAuth 2.0 Client
@@ -65,4 +60,3 @@
 
 Note that the URI needs to be updated for each client in each environment. There is typically a different redirect URI 
 for development, testing and production environments.
->>>>>>> 0205acdf
