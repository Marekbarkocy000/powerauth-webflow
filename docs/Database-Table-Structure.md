# Database Table Structure

Web Flow requires a database to store data. It is tested with MySQL and Oracle, but should be easily adapted to any other SQL database which supports JDBC.

Web Flow can coexist with PowerAuth in the same database schema or it can use a different database schema.

## Database Scripts

### MySQL
- [create_schema.sql](./sql/mysql/create_schema.sql) - DDL script for creating the database schema
- [initial_data.sql](./sql/mysql/initial_data.sql) - script with initial data
- [drop_schema.sql](./sql/mysql/drop_schema.sql) - drop schema script

### Oracle

- [create_schema.sql](./sql/oracle/create_schema.sql) - DDL script for creating the database schema
- [initial_data.sql](./sql/oracle/initial_data.sql) - script with initial data
- [drop_schema.sql](./sql/oracle/drop_schema.sql) - drop schema script

## Database Tables

### Database Tables for the OAuth 2.0 protocol

- **oauth_client_details** - the table stores details about OAuth2 client applications. Every Web Flow client application should have a record in this table. See [JdbcClientDetailsService.java](https://github.com/spring-projects/spring-security-oauth/blob/master/spring-security-oauth2/src/main/java/org/springframework/security/oauth2/provider/client/JdbcClientDetailsService.java).

- **oauth_client_token** - the table stores OAuth2 tokens for retrieval by client applications. See [JdbcClientTokenServices.java](https://docs.spring.io/spring-security/oauth/apidocs/org/springframework/security/oauth2/client/token/JdbcClientTokenServices.html).

- **oauth_access_token** - the table stores OAuth2 access tokens. See [JdbcTokenStore.java](https://github.com/spring-projects/spring-security-oauth/blob/master/spring-security-oauth2/src/main/java/org/springframework/security/oauth2/provider/token/store/JdbcTokenStore.java).

- **oauth_refresh_token** - the table stores OAuth2 refresh tokens. See [JdbcTokenStore.java](https://github.com/spring-projects/spring-security-oauth/blob/master/spring-security-oauth2/src/main/java/org/springframework/security/oauth2/provider/token/store/JdbcTokenStore.java).

- **oauth_code** - the table oauth_code stores data for the OAuth2 authorization code grant. See [JdbcAuthorizationCodeServices.java](https://github.com/spring-projects/spring-security-oauth/blob/master/spring-security-oauth2/src/main/java/org/springframework/security/oauth2/provider/code/JdbcAuthorizationCodeServices.java).

### Database Tables for the Next Step Server

- **ns_auth_method** - the table stores configuration of authentication methods. Data in this table needs to be loaded before Web Flow is started.

- **ns_user_prefs** - the table stores user preferences. Status of authentication methods is stored in this table per user (methods can be enabled or disabled).

- **ns_operation** - the table stores details of Web Flow operations. Only the last status is stored in this table, changes of operations are stored in table ns_operation_history.

- **ns_operation_config** - the table stores configuration of Web Flow operations including configuration of mobile templates.

- **ns_operation_history** - the table stores all changes of operations.

- **ns_step_definition** - the table stores definitions of authentication/authorization steps. Data in this table needs to be loaded before Web Flow is started.

- **ns_operation_afs** - the table stores responses from AFS for operations.

### Database Tables for the Data Adapter

- **da_sms_authorization** - the table stores data for SMS OTP authorization.
- **da_user_credentials** - the table stores information about users in case there is no external identity store available.

- **da_user_credentials** - the table stores user credentials.

### Database Tables for the Web Flow Server

- **wf_operation_session** - the table stores mapping of operations to HTTP sessions.

<<<<<<< HEAD
### Database Tables for the TPP (Third Party Provider) Engine 

- **tpp_consent** - the table stores consents templates for various consent types.
- **tpp_user_consent** - the table stores consents given by a user to the third-party provider apps.
- **tpp_user_consent_history** - the table stores a consent history for a given user.
- **tpp_detail** - the table stores the details of the third party.
- **tpp_app_detail** - the table stores the details of the third-party provider apps.
=======
- **wf_afs_config** - the table stores configuration of anti-fraud system integration.

### Database Tables for the Third Party Provider

- **tpp_consent** - the table stores definitions of consents.

- **tpp_user_consent** - the table stores consents given by the user.

- **tpp_user_consent_history** - the table stores changes of consents given by the user.

- **tpp_detail** - the table stores information about third parties.

- **tpp_app_detail** - the table store information about third party applications.
>>>>>>> 87eb8ffa
<|MERGE_RESOLUTION|>--- conflicted
+++ resolved
@@ -50,7 +50,6 @@
 ### Database Tables for the Data Adapter
 
 - **da_sms_authorization** - the table stores data for SMS OTP authorization.
-- **da_user_credentials** - the table stores information about users in case there is no external identity store available.
 
 - **da_user_credentials** - the table stores user credentials.
 
@@ -58,15 +57,6 @@
 
 - **wf_operation_session** - the table stores mapping of operations to HTTP sessions.
 
-<<<<<<< HEAD
-### Database Tables for the TPP (Third Party Provider) Engine 
-
-- **tpp_consent** - the table stores consents templates for various consent types.
-- **tpp_user_consent** - the table stores consents given by a user to the third-party provider apps.
-- **tpp_user_consent_history** - the table stores a consent history for a given user.
-- **tpp_detail** - the table stores the details of the third party.
-- **tpp_app_detail** - the table stores the details of the third-party provider apps.
-=======
 - **wf_afs_config** - the table stores configuration of anti-fraud system integration.
 
 ### Database Tables for the Third Party Provider
@@ -79,5 +69,4 @@
 
 - **tpp_detail** - the table stores information about third parties.
 
-- **tpp_app_detail** - the table store information about third party applications.
->>>>>>> 87eb8ffa
+- **tpp_app_detail** - the table store information about third party applications.