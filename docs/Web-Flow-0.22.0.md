--- conflicted
+++ resolved
@@ -4,14 +4,8 @@
 
 ### Database Changes
 
-<<<<<<< HEAD
 #### Improved Data Integrity
 
-Many `NOT NULL` definitions were added to database tables to improve data integrity.
-
-DDL update script for Oracle:
-```sql
-=======
 Following database changes were introduced in version `0.22.0`:
  
 - We added `NOT NULL` definitions to database tables to improve data integrity.
@@ -26,7 +20,6 @@
 
 -- Added not null constraints 
 
->>>>>>> 2e0cea23
 ALTER TABLE NS_AUTH_METHOD MODIFY AUTH_METHOD NOT NULL;
 ALTER TABLE NS_AUTH_METHOD MODIFY ORDER_NUMBER NOT NULL;
 ALTER TABLE NS_AUTH_METHOD MODIFY CHECK_AUTH_FAILS NOT NULL;
@@ -68,14 +61,10 @@
 ```
 
 DDL update script for MySQL:
-<<<<<<< HEAD
 ```sql
-=======
-```
 
 -- Added not null constraints 
 
->>>>>>> 2e0cea23
 ALTER TABLE `ns_auth_method` MODIFY `auth_method` VARCHAR(32) NOT NULL;
 ALTER TABLE `ns_auth_method` MODIFY `order_number` INTEGER NOT NULL;
 ALTER TABLE `ns_auth_method` MODIFY `check_auth_fails` BOOLEAN NOT NULL;
@@ -107,7 +96,13 @@
 ALTER TABLE `da_sms_authorization` MODIFY `authorization_code` VARCHAR(32) NOT NULL;
 ALTER TABLE `da_sms_authorization` MODIFY `salt` VARBINARY(16) NOT NULL;
 ALTER TABLE `da_sms_authorization` MODIFY `message_text` TEXT NOT NULL;
-<<<<<<< HEAD
+
+-- Columns for application context in table NS_OPERATION
+
+ALTER TABLE `ns_operation` ADD COLUMN `application_id` VARCHAR(256);
+ALTER TABLE `ns_operation` ADD COLUMN `application_name` VARCHAR(256);
+ALTER TABLE `ns_operation` ADD COLUMN `application_description` VARCHAR(256);
+ALTER TABLE `ns_operation` ADD COLUMN `application_extras` TEXT;
 ```
 
 #### Organization Context Support
@@ -150,13 +145,4 @@
 INSERT INTO ns_organization (organization_id, display_name_key, is_default, order_number) VALUES ('DEFAULT', null, TRUE, 1);
 
 ALTER TABLE da_sms_authorization ADD organization_id VARCHAR(256);
-=======
-
--- Columns for application context in table NS_OPERATION
-
-ALTER TABLE `ns_operation` ADD COLUMN `application_id` VARCHAR(256);
-ALTER TABLE `ns_operation` ADD COLUMN `application_name` VARCHAR(256);
-ALTER TABLE `ns_operation` ADD COLUMN `application_description` VARCHAR(256);
-ALTER TABLE `ns_operation` ADD COLUMN `application_extras` TEXT;
->>>>>>> 2e0cea23
 ```