--- conflicted
+++ resolved
@@ -248,14 +248,9 @@
             BankAccountChoice bankAccountChoice = new BankAccountChoice();
             bankAccountChoice.setBankAccountId(request.getFormData().getUserInput().get(FIELD_BANK_ACCOUNT_CHOICE));
             FormData formData = new FormDataConverter().fromOperationFormData(operation.getFormData());
-<<<<<<< HEAD
-            OperationContext operationContext = new OperationContext(operation.getOperationId(), operation.getOperationName(), operation.getOperationData(), formData);
-            dataAdapterClient.formDataChangedNotification(bankAccountChoice, operation.getUserId(), operation.getOrganizationId(), operationContext);
-=======
             ApplicationContext applicationContext = operation.getApplicationContext();
             OperationContext operationContext = new OperationContext(operation.getOperationId(), operation.getOperationName(), operation.getOperationData(), formData, applicationContext);
-            dataAdapterClient.formDataChangedNotification(bankAccountChoice, operation.getUserId(), operationContext);
->>>>>>> 2e0cea23
+            dataAdapterClient.formDataChangedNotification(bankAccountChoice, operation.getUserId(), operation.getOrganizationId(), operationContext);
         }
         return new Response();
     }
@@ -309,14 +304,9 @@
             try {
                 FormDataConverter converter = new FormDataConverter();
                 FormData formDataDA = converter.fromOperationFormData(operation.getFormData());
-<<<<<<< HEAD
-                OperationContext operationContext = new OperationContext(operation.getOperationId(), operation.getOperationName(), operation.getOperationData(), formDataDA);
-                ObjectResponse<DecorateOperationFormDataResponse> response = dataAdapterClient.decorateOperationFormData(operation.getUserId(), operation.getOrganizationId(), operationContext);
-=======
                 ApplicationContext applicationContext = operation.getApplicationContext();
                 OperationContext operationContext = new OperationContext(operation.getOperationId(), operation.getOperationName(), operation.getOperationData(), formDataDA, applicationContext);
-                ObjectResponse<DecorateOperationFormDataResponse> response = dataAdapterClient.decorateOperationFormData(operation.getUserId(), operationContext);
->>>>>>> 2e0cea23
+                ObjectResponse<DecorateOperationFormDataResponse> response = dataAdapterClient.decorateOperationFormData(operation.getUserId(), operation.getOrganizationId(), operationContext);
                 DecorateOperationFormDataResponse responseObject = response.getResponseObject();
                 formDataNS = converter.fromFormData(responseObject.getFormData());
                 formDataNS.setDynamicDataLoaded(true);
