/*
 * Copyright 2017 Wultra s.r.o.
 *
 * Licensed under the Apache License, Version 2.0 (the "License");
 * you may not use this file except in compliance with the License.
 * You may obtain a copy of the License at
 *
 * http://www.apache.org/licenses/LICENSE-2.0
 *
 * Unless required by applicable law or agreed to in writing, software
 * distributed under the License is distributed on an "AS IS" BASIS,
 * WITHOUT WARRANTIES OR CONDITIONS OF ANY KIND, either express or implied.
 * See the License for the specific language governing permissions and
 * limitations under the License.
 */

package io.getlime.security.powerauth.lib.dataadapter.client;

import com.fasterxml.jackson.core.type.TypeReference;
import com.fasterxml.jackson.databind.DeserializationFeature;
import com.fasterxml.jackson.databind.ObjectMapper;
import com.fasterxml.jackson.databind.SerializationFeature;
import io.getlime.core.rest.model.base.request.ObjectRequest;
import io.getlime.core.rest.model.base.response.ObjectResponse;
import io.getlime.security.powerauth.lib.dataadapter.model.entity.*;
import io.getlime.security.powerauth.lib.dataadapter.model.enumeration.AccountStatus;
import io.getlime.security.powerauth.lib.dataadapter.model.request.*;
import io.getlime.security.powerauth.lib.dataadapter.model.response.*;
import io.getlime.security.powerauth.lib.nextstep.model.enumeration.AuthMethod;
import org.springframework.core.ParameterizedTypeReference;
import org.springframework.http.HttpEntity;
import org.springframework.http.HttpMethod;
import org.springframework.http.HttpStatus;
import org.springframework.http.ResponseEntity;
import org.springframework.http.client.HttpComponentsClientHttpRequestFactory;
import org.springframework.http.converter.HttpMessageConverter;
import org.springframework.http.converter.json.MappingJackson2HttpMessageConverter;
import org.springframework.web.client.HttpStatusCodeException;
import org.springframework.web.client.ResourceAccessException;
import org.springframework.web.client.RestTemplate;

import java.io.IOException;
import java.util.ArrayList;
import java.util.List;
import java.util.Map;

/**
 * Data Adapter Client provides methods for communication with the Data Adapter.
 * It uses the RestTemplate class to handle REST API calls. HTTP client is used instead of default client
 * so that error responses contain full response bodies.
 *
 * @author Roman Strobl, roman.strobl@wultra.com
 */
public class DataAdapterClient {

    private final String serviceUrl;
    private final ObjectMapper objectMapper;
    private final RestTemplate restTemplate;

    /**
     * Create a new client with provided base URL.
     * @param serviceUrl Base URL.
     */
    public DataAdapterClient(String serviceUrl) {
        this(serviceUrl, null);
    }

    /**
     * Create a new client with provided base URL and custom object mapper.
     * @param serviceUrl Base URL.
     * @param objectMapper Object mapper.
     */
    public DataAdapterClient(String serviceUrl, ObjectMapper objectMapper) {
        this.serviceUrl = serviceUrl;
        if (objectMapper != null) {
            this.objectMapper = objectMapper;
        } else {
            this.objectMapper = objectMapper();
        }
        restTemplate = new RestTemplate();

        // Prepare message converters
        MappingJackson2HttpMessageConverter converter = new MappingJackson2HttpMessageConverter(this.objectMapper);
        List<HttpMessageConverter<?>> converters = new ArrayList<>();
        converters.add(converter);
        restTemplate.setMessageConverters(converters);

        restTemplate.setRequestFactory(new HttpComponentsClientHttpRequestFactory());
    }

    /**
     * Construct object mapper with default configuration which allows sending empty objects and allows unknown properties.
     * @return Constructed object mapper.
     */
    private ObjectMapper objectMapper() {
        ObjectMapper mapper = new ObjectMapper();
        mapper.configure(SerializationFeature.FAIL_ON_EMPTY_BEANS, false);
        mapper.configure(DeserializationFeature.FAIL_ON_UNKNOWN_PROPERTIES, false);
        return mapper;
    }

    /**
     * Get default instance of REST client.
     * @return RestTemplate with default configuration.
     */
    public RestTemplate getRestTemplate() {
        return restTemplate;
    }


    /**
     * Lookup user account.
     *
     * @param username Username for user account which is being looked up.
     * @param organizationId Organization ID for which the user ID is assigned to.
     * @param clientCertificate Client TLS certificate.
     * @param operationContext Operation context.
     * @return Response with user details.
     * @throws DataAdapterClientErrorException Thrown when client request fails or user does not exist.
     */
    public ObjectResponse<UserDetailResponse> lookupUser(String username, String organizationId, String clientCertificate, OperationContext operationContext) throws DataAdapterClientErrorException {
        try {
            // Exchange authentication request with data adapter.
            UserLookupRequest request = new UserLookupRequest(username, organizationId, clientCertificate, operationContext);
            HttpEntity<ObjectRequest<UserLookupRequest>> entity = new HttpEntity<>(new ObjectRequest<>(request));
            ResponseEntity<ObjectResponse<UserDetailResponse>> response = restTemplate.exchange(serviceUrl + "/api/auth/user/lookup", HttpMethod.POST, entity, new ParameterizedTypeReference<ObjectResponse<UserDetailResponse>>() {
            });
            return new ObjectResponse<>(response.getBody().getResponseObject());
        } catch (HttpStatusCodeException ex) {
            throw httpStatusException(ex);
        } catch (ResourceAccessException ex) { // Data Adapter service is down
            throw resourceAccessException(ex);
        }
    }

    /**
     * Perform authentication with provided username and password.
     *
     * @param userId User ID of user who is being authenticated.
     * @param organizationId Organization ID.
     * @param password Password for this authentication request, optionally encrypted.
     * @param authenticationContext Authentication context.
     * @param operationContext Operation context.
     * @return Authentication response is returned in case of successful authentication.
     * @throws DataAdapterClientErrorException Thrown when client request fails or authentication fails.
     */
    public ObjectResponse<UserAuthenticationResponse> authenticateUser(String userId, String organizationId, String password, AuthenticationContext authenticationContext, OperationContext operationContext) throws DataAdapterClientErrorException {
        try {
            // Exchange authentication request with data adapter.
            UserAuthenticationRequest request = new UserAuthenticationRequest(userId, organizationId, password, authenticationContext, operationContext);
            HttpEntity<ObjectRequest<UserAuthenticationRequest>> entity = new HttpEntity<>(new ObjectRequest<>(request));
            ResponseEntity<ObjectResponse<UserAuthenticationResponse>> response = restTemplate.exchange(serviceUrl + "/api/auth/user/authenticate", HttpMethod.POST, entity, new ParameterizedTypeReference<ObjectResponse<UserAuthenticationResponse>>() {
            });
            return new ObjectResponse<>(response.getBody().getResponseObject());
        } catch (HttpStatusCodeException ex) {
            throw httpStatusException(ex);
        } catch (ResourceAccessException ex) { // Data Adapter service is down
            throw resourceAccessException(ex);
        }
    }

    /**
     * Obtain user details for given user ID.
     *
     * @param userId User ID for the user to be obtained.
     * @param organizationId Organization ID.
     * @return A response with user details.
     * @throws DataAdapterClientErrorException Thrown when client request fails or user does not exist.
     */
    public ObjectResponse<UserDetailResponse> fetchUserDetail(String userId, String organizationId) throws DataAdapterClientErrorException {
        try {
            // Exchange user details with data adapter.
            UserDetailRequest request = new UserDetailRequest(userId, organizationId);
            HttpEntity<ObjectRequest<UserDetailRequest>> entity = new HttpEntity<>(new ObjectRequest<>(request));
            ResponseEntity<ObjectResponse<UserDetailResponse>> response = restTemplate.exchange(serviceUrl + "/api/auth/user/info", HttpMethod.POST, entity, new ParameterizedTypeReference<ObjectResponse<UserDetailResponse>>() {
            });
            return new ObjectResponse<>(response.getBody().getResponseObject());
        } catch (HttpStatusCodeException ex) {
            throw httpStatusException(ex);
        } catch (ResourceAccessException ex) { // Data Adapter service is down
            throw resourceAccessException(ex);
        }
    }

    /**
     * Create authorization SMS message with OTP authorization code.
     *
     * @param userId           User ID.
     * @param organizationId   Organization ID.
     * @param accountStatus    User account status.
     * @param operationContext Operation context.
     * @param lang             Language for i18n.
     * @param resend           Whether SMS is being resent.
     * @return Response with generated messageId.
     * @throws DataAdapterClientErrorException Thrown when client request fails or SMS could not be delivered.
     */
    public ObjectResponse<CreateSmsAuthorizationResponse> createAuthorizationSms(String userId, String organizationId, AccountStatus accountStatus, OperationContext operationContext, String lang, boolean resend) throws DataAdapterClientErrorException {
        try {
            CreateSmsAuthorizationRequest request = new CreateSmsAuthorizationRequest(userId, organizationId, accountStatus, lang, operationContext, resend);
            HttpEntity<ObjectRequest<CreateSmsAuthorizationRequest>> entity = new HttpEntity<>(new ObjectRequest<>(request));
            ResponseEntity<ObjectResponse<CreateSmsAuthorizationResponse>> response = restTemplate.exchange(
                    serviceUrl + "/api/auth/sms/create", HttpMethod.POST, entity,
                    new ParameterizedTypeReference<ObjectResponse<CreateSmsAuthorizationResponse>>() {
                    });
            return new ObjectResponse<>(response.getBody().getResponseObject());
        } catch (HttpStatusCodeException ex) {
            throw httpStatusException(ex);
        } catch (ResourceAccessException ex) { // Data Adapter service is down
            throw resourceAccessException(ex);
        }
    }

    /**
     * Verify OTP authorization code for previously generated SMS message.
     *
     * @param messageId         Message ID.
     * @param authorizationCode User entered authorization code.
     * @param userId            User ID.
     * @param organizationId    Organization ID.
     * @param accountStatus     User account status.
     * @param operationContext  Operation context.
     * @return Empty response returned when action succeeds.
     * @throws DataAdapterClientErrorException Thrown when client request fails or SMS code authorization fails.
     */
    public ObjectResponse<VerifySmsAuthorizationResponse> verifyAuthorizationSms(String messageId, String authorizationCode, String userId, String organizationId, AccountStatus accountStatus, OperationContext operationContext) throws DataAdapterClientErrorException {
        try {
            VerifySmsAuthorizationRequest request = new VerifySmsAuthorizationRequest(messageId, authorizationCode, userId, organizationId, accountStatus, operationContext);
            HttpEntity<ObjectRequest<VerifySmsAuthorizationRequest>> entity = new HttpEntity<>(new ObjectRequest<>(request));
            ResponseEntity<ObjectResponse<VerifySmsAuthorizationResponse>> response = restTemplate.exchange(serviceUrl + "/api/auth/sms/verify", HttpMethod.POST, entity, new ParameterizedTypeReference<ObjectResponse<VerifySmsAuthorizationResponse>>() {
            });
            return new ObjectResponse<>(response.getBody().getResponseObject());
        } catch (HttpStatusCodeException ex) {
            throw httpStatusException(ex);
        } catch (ResourceAccessException ex) { // Data Adapter service is down
            throw resourceAccessException(ex);
        }
    }

    /**
     * Verify OTP authorization code for previously generated SMS message together with user password.
     *
     * @param messageId Message ID.
     * @param authorizationCode User entered authorization code.
     * @param userId User ID for this authentication request.
     * @param organizationId Organization ID for this authentication request.
     * @param password Password for this authentication request, optionally encrypted.
     * @param accountStatus Current user account status.
     * @param authenticationContext Authentication context.
     * @param operationContext Operation context.
     * @return Empty response returned when action succeeds.
     * @throws DataAdapterClientErrorException Thrown when client request fails or authentication/authorization fails.
     */
    public ObjectResponse<VerifySmsAndPasswordResponse> verifyAuthorizationSmsAndPassword(String messageId, String authorizationCode, String userId, String organizationId, AccountStatus accountStatus, String password, AuthenticationContext authenticationContext, OperationContext operationContext) throws DataAdapterClientErrorException {
        try {
            VerifySmsAndPasswordRequest request = new VerifySmsAndPasswordRequest(messageId, authorizationCode, userId, organizationId, accountStatus, password, authenticationContext, operationContext);
            HttpEntity<ObjectRequest<VerifySmsAndPasswordRequest>> entity = new HttpEntity<>(new ObjectRequest<>(request));
            ResponseEntity<ObjectResponse<VerifySmsAndPasswordResponse>> response = restTemplate.exchange(serviceUrl + "/api/auth/sms/password/verify", HttpMethod.POST, entity, new ParameterizedTypeReference<ObjectResponse<VerifySmsAndPasswordResponse>>() {
            });
            return new ObjectResponse<>(response.getBody().getResponseObject());
        } catch (HttpStatusCodeException ex) {
            throw httpStatusException(ex);
        } catch (ResourceAccessException ex) { // Data Adapter service is down
            throw resourceAccessException(ex);
        }
    }

    /**
<<<<<<< HEAD
     * Create a new login operation from the OAuth 2.0 login context.
     *
     * @param clientId OAuth 2.0 Client ID.
     * @param scopes OAuth 2.0 Scopes.
     * @return Information about a new operation.
     * @throws DataAdapterClientErrorException Thrown when client request fails.
     */
    public ObjectResponse<CreateImplicitLoginOperationResponse> createImplicitLoginOperation(String clientId, String[] scopes) throws DataAdapterClientErrorException {
        try {
            // Exchange user details with data adapter.
            CreateImplicitLoginOperationRequest request = new CreateImplicitLoginOperationRequest(clientId, scopes);
            HttpEntity<ObjectRequest<CreateImplicitLoginOperationRequest>> entity = new HttpEntity<>(new ObjectRequest<>(request));
            ResponseEntity<ObjectResponse<CreateImplicitLoginOperationResponse>> response = restTemplate.exchange(serviceUrl + "/api/operation/create", HttpMethod.POST, entity, new ParameterizedTypeReference<ObjectResponse<CreateImplicitLoginOperationResponse>>() {
=======
     * Verify client TLS certificate.
     *
     * @param userId User ID for this authentication request.
     * @param organizationId Organization ID for this authentication request.
     * @param clientCertificate Client TLS certificate.
     * @param authMethod Authentication method.
     * @param accountStatus Current user account status.
     * @param operationContext Operation context.
     * @return Empty response returned when action succeeds.
     * @throws DataAdapterClientErrorException Thrown when client request fails or authentication/authorization fails.
     */
    public ObjectResponse<VerifyCertificateResponse> verifyClientCertificate(String userId, String organizationId, String clientCertificate, AuthMethod authMethod, AccountStatus accountStatus, OperationContext operationContext) throws DataAdapterClientErrorException {
        try {
            VerifyCertificateRequest request = new VerifyCertificateRequest(userId, organizationId, clientCertificate, authMethod, accountStatus, operationContext);
            HttpEntity<ObjectRequest<VerifyCertificateRequest>> entity = new HttpEntity<>(new ObjectRequest<>(request));
            ResponseEntity<ObjectResponse<VerifyCertificateResponse>> response = restTemplate.exchange(serviceUrl + "/api/auth/certificate/verify", HttpMethod.POST, entity, new ParameterizedTypeReference<ObjectResponse<VerifyCertificateResponse>>() {
>>>>>>> 1be9dd11
            });
            return new ObjectResponse<>(response.getBody().getResponseObject());
        } catch (HttpStatusCodeException ex) {
            throw httpStatusException(ex);
        } catch (ResourceAccessException ex) { // Data Adapter service is down
            throw resourceAccessException(ex);
        }
    }

    /**
     * Decorate operation form data.
     *
     * @param userId User ID of the user for this request.
     * @param organizationId Organization ID for this request.
     * @param operationContext Operation context.
     * @return Decorated operation form data.
     * @throws DataAdapterClientErrorException Thrown when client request fails.
     */
    public ObjectResponse<DecorateOperationFormDataResponse> decorateOperationFormData(String userId, String organizationId, OperationContext operationContext) throws DataAdapterClientErrorException {
        try {
            // Exchange user details with data adapter.
            DecorateOperationFormDataRequest request = new DecorateOperationFormDataRequest(userId, organizationId, operationContext);
            HttpEntity<ObjectRequest<DecorateOperationFormDataRequest>> entity = new HttpEntity<>(new ObjectRequest<>(request));
            ResponseEntity<ObjectResponse<DecorateOperationFormDataResponse>> response = restTemplate.exchange(serviceUrl + "/api/operation/formdata/decorate", HttpMethod.POST, entity, new ParameterizedTypeReference<ObjectResponse<DecorateOperationFormDataResponse>>() {
            });
            return new ObjectResponse<>(response.getBody().getResponseObject());
        } catch (HttpStatusCodeException ex) {
            throw httpStatusException(ex);
        } catch (ResourceAccessException ex) { // Data Adapter service is down
            throw resourceAccessException(ex);
        }
    }

    /**
     * Send a notification about form data change.
     *
     * @param formDataChange Operation form data change.
     * @param userId User ID.
     * @param organizationId Organization ID.
     * @param operationContext Operation context.
     * @return Object response.
     * @throws DataAdapterClientErrorException Thrown when client request fails.
     */
    public ObjectResponse formDataChangedNotification(FormDataChange formDataChange, String userId, String organizationId, OperationContext operationContext) throws DataAdapterClientErrorException {
        try {
            // Exchange user details with data adapter.
            FormDataChangeNotificationRequest request = new FormDataChangeNotificationRequest();
            request.setUserId(userId);
            request.setOrganizationId(organizationId);
            request.setOperationContext(operationContext);
            request.setFormDataChange(formDataChange);
            HttpEntity<ObjectRequest<FormDataChangeNotificationRequest>> entity = new HttpEntity<>(new ObjectRequest<>(request));
            ResponseEntity<ObjectResponse> response = restTemplate.exchange(serviceUrl + "/api/operation/formdata/change", HttpMethod.POST, entity, new ParameterizedTypeReference<ObjectResponse>() {
            });
            return new ObjectResponse<>(response.getBody().getResponseObject());
        } catch (HttpStatusCodeException ex) {
            throw httpStatusException(ex);
        } catch (ResourceAccessException ex) { // Data Adapter service is down
            throw resourceAccessException(ex);
        }
    }

    /**
     * Send a notification about operation change.
     *
     * @param operationChange Operation change.
     * @return Object response.
     * @param userId User ID.
     * @param organizationId Organization ID.
     * @param operationContext Operation context.
     * @throws DataAdapterClientErrorException Thrown when client request fails.
     */
    public ObjectResponse operationChangedNotification(OperationChange operationChange, String userId, String organizationId, OperationContext operationContext) throws DataAdapterClientErrorException {
        try {
            // Exchange user details with data adapter.
            OperationChangeNotificationRequest request = new OperationChangeNotificationRequest();
            request.setUserId(userId);
            request.setOrganizationId(organizationId);
            request.setOperationContext(operationContext);
            request.setOperationChange(operationChange);
            HttpEntity<ObjectRequest<OperationChangeNotificationRequest>> entity = new HttpEntity<>(new ObjectRequest<>(request));
            ResponseEntity<ObjectResponse> response = restTemplate.exchange(serviceUrl + "/api/operation/change", HttpMethod.POST, entity, new ParameterizedTypeReference<ObjectResponse>() {
            });
            return new ObjectResponse<>(response.getBody().getResponseObject());
        } catch (HttpStatusCodeException ex) {
            throw httpStatusException(ex);
        } catch (ResourceAccessException ex) { // Data Adapter service is down
            throw resourceAccessException(ex);
        }
    }

    /**
     * Initialize OAuth 2.0 consent form.
     * @param userId User ID.
     * @param organizationId Organization ID.
     * @param operationContext Operation context.
     * @return Response with information whether consent form should be displayed
     * @throws DataAdapterClientErrorException Thrown when client request fails.
     */
    public ObjectResponse<InitConsentFormResponse> initConsentForm(String userId, String organizationId, OperationContext operationContext) throws DataAdapterClientErrorException {
        try {
            InitConsentFormRequest request = new InitConsentFormRequest(userId, organizationId, operationContext);
            HttpEntity<ObjectRequest<InitConsentFormRequest>> entity = new HttpEntity<>(new ObjectRequest<>(request));
            ResponseEntity<ObjectResponse<InitConsentFormResponse>> response = restTemplate.exchange(
                    serviceUrl + "/api/auth/consent/init", HttpMethod.POST, entity,
                    new ParameterizedTypeReference<ObjectResponse<InitConsentFormResponse>>() {
                    });
            return new ObjectResponse<>(response.getBody().getResponseObject());
        } catch (HttpStatusCodeException ex) {
            throw httpStatusException(ex);
        } catch (ResourceAccessException ex) { // Data Adapter service is down
            throw resourceAccessException(ex);
        }
    }

    /**
     * Create OAuth 2.0 consent form.
     * @param userId User ID.
     * @param organizationId Organization ID.
     * @param operationContext Operation context.
     * @param lang Language of the text in the consent form.
     * @return Consent form with text and options to select by the user.
     * @throws DataAdapterClientErrorException Thrown when client request fails.
     */
    public ObjectResponse<CreateConsentFormResponse> createConsentForm(String userId, String organizationId, OperationContext operationContext, String lang) throws DataAdapterClientErrorException {
        try {
            CreateConsentFormRequest request = new CreateConsentFormRequest(userId, organizationId, lang, operationContext);
            HttpEntity<ObjectRequest<CreateConsentFormRequest>> entity = new HttpEntity<>(new ObjectRequest<>(request));
            ResponseEntity<ObjectResponse<CreateConsentFormResponse>> response = restTemplate.exchange(
                    serviceUrl + "/api/auth/consent/create", HttpMethod.POST, entity,
                    new ParameterizedTypeReference<ObjectResponse<CreateConsentFormResponse>>() {
                    });
            return new ObjectResponse<>(response.getBody().getResponseObject());
        } catch (HttpStatusCodeException ex) {
            throw httpStatusException(ex);
        } catch (ResourceAccessException ex) { // Data Adapter service is down
            throw resourceAccessException(ex);
        }
    }

    /**
     * Validate options selected by the user in the OAuth 2.0 consent form.
     * @param userId User ID.
     * @param organizationId Organization ID.
     * @param operationContext Operation context.
     * @param lang Language of the text in the consent form.
     * @param options Consent options selected by the user.
     * @return Consent form validation result.
     * @throws DataAdapterClientErrorException Thrown when client request fails.
     */
    public ObjectResponse<ValidateConsentFormResponse> validateConsentForm(String userId, String organizationId, OperationContext operationContext, String lang, List<ConsentOption> options) throws DataAdapterClientErrorException {
        try {
            ValidateConsentFormRequest request = new ValidateConsentFormRequest(userId, organizationId, operationContext, lang, options);
            HttpEntity<ObjectRequest<ValidateConsentFormRequest>> entity = new HttpEntity<>(new ObjectRequest<>(request));
            ResponseEntity<ObjectResponse<ValidateConsentFormResponse>> response = restTemplate.exchange(
                    serviceUrl + "/api/auth/consent/validate", HttpMethod.POST, entity,
                    new ParameterizedTypeReference<ObjectResponse<ValidateConsentFormResponse>>() {
                    });
            return new ObjectResponse<>(response.getBody().getResponseObject());
        } catch (HttpStatusCodeException ex) {
            throw httpStatusException(ex);
        } catch (ResourceAccessException ex) { // Data Adapter service is down
            throw resourceAccessException(ex);
        }
    }

    /**
     * Save options selected by the user in the OAuth 2.0 consent form.
     * @param userId User ID.
     * @param organizationId Organization ID.
     * @param operationContext Operation context.
     * @param options Consent options selected by the user.
     * @return Response with indication whether consent form was successfully saved.
     * @throws DataAdapterClientErrorException Thrown when client request fails.
     */
    public ObjectResponse<SaveConsentFormResponse> saveConsentForm(String userId, String organizationId, OperationContext operationContext, List<ConsentOption> options) throws DataAdapterClientErrorException {
        try {
            SaveConsentFormRequest request = new SaveConsentFormRequest(userId, organizationId, operationContext, options);
            HttpEntity<ObjectRequest<SaveConsentFormRequest>> entity = new HttpEntity<>(new ObjectRequest<>(request));
            ResponseEntity<ObjectResponse<SaveConsentFormResponse>> response = restTemplate.exchange(
                    serviceUrl + "/api/auth/consent/save", HttpMethod.POST, entity,
                    new ParameterizedTypeReference<ObjectResponse<SaveConsentFormResponse>>() {
                    });
            return new ObjectResponse<>(response.getBody().getResponseObject());
        } catch (HttpStatusCodeException ex) {
            throw httpStatusException(ex);
        } catch (ResourceAccessException ex) { // Data Adapter service is down
            throw resourceAccessException(ex);
        }
    }

    /**
     * Execute an anti-fraud system action with information about current step and retrieve response which can override
     * authentication instruments used in current authentication step.
     * @param userId User ID.
     * @param organizationId Organization ID.
     * @param operationContext Operation context.
     * @param afsRequestParameters Request parameters for AFS.
     * @param extras Extra parameters for AFS.
     * @return Response with indication whether consent form was successfully saved.
     * @throws DataAdapterClientErrorException Thrown when client request fails.
     */
    public ObjectResponse<AfsResponse> executeAfsAction(String userId, String organizationId, OperationContext operationContext, AfsRequestParameters afsRequestParameters, Map<String, Object> extras) throws DataAdapterClientErrorException {
        try {
            AfsRequest request = new AfsRequest(userId, organizationId, operationContext, afsRequestParameters, extras);
            HttpEntity<ObjectRequest<AfsRequest>> entity = new HttpEntity<>(new ObjectRequest<>(request));
            ResponseEntity<ObjectResponse<AfsResponse>> response = restTemplate.exchange(
                    serviceUrl + "/api/afs/action/execute", HttpMethod.POST, entity,
                    new ParameterizedTypeReference<ObjectResponse<AfsResponse>>() {
                    });
            return new ObjectResponse<>(response.getBody().getResponseObject());
        } catch (HttpStatusCodeException ex) {
            throw httpStatusException(ex);
        } catch (ResourceAccessException ex) { // Data Adapter service is down
            throw resourceAccessException(ex);
        }
    }

    /**
     * Create new DataAdapterClientErrorException from ResourceAccessException.
     * @param ex Exception used when a resource access error occurs.
     * @return Data adapter client exception.
     */
    private DataAdapterClientErrorException resourceAccessException(ResourceAccessException ex) {
        DataAdapterError error = new DataAdapterError(DataAdapterError.Code.COMMUNICATION_ERROR, ex.getMessage());
        return new DataAdapterClientErrorException(ex, error);
    }

    /**
     * Create new DataAdapterClientErrorException from HttpStatusCodeException.
     * @param ex Exception used when an HTTP error occurs.
     * @return Data adapter client exception.
     */
    private DataAdapterClientErrorException httpStatusException(HttpStatusCodeException ex) {
        try {
            TypeReference<ObjectResponse<DataAdapterError>> typeReference = new TypeReference<ObjectResponse<DataAdapterError>>() {
            };
            ObjectResponse<DataAdapterError> errorResponse = objectMapper.readValue(ex.getResponseBodyAsString(), typeReference);
            DataAdapterError error = errorResponse.getResponseObject();
            if (error == null) {
                error = new DataAdapterError();
            }
            if (error.getCode() == null) { // process malformed errors with undefined error code
                error.setCode(DataAdapterError.Code.ERROR_GENERIC);
                error.setMessage(ex.getMessage());
            }
            return new DataAdapterClientErrorException(ex, error);
        } catch (IOException ex2) {
            DataAdapterError error;
            if (ex.getStatusCode() != HttpStatus.OK) {
                error = new DataAdapterError(DataAdapterError.Code.COMMUNICATION_ERROR, "HTTP error occurred: " + ex.getMessage());
                return new DataAdapterClientErrorException(ex, error);
            } else {
                error = new DataAdapterError(DataAdapterError.Code.ERROR_GENERIC, "IO error occurred: " + ex2.getMessage());
                return new DataAdapterClientErrorException(ex2, error);
            }
        }
    }

}<|MERGE_RESOLUTION|>--- conflicted
+++ resolved
@@ -265,7 +265,6 @@
     }
 
     /**
-<<<<<<< HEAD
      * Create a new login operation from the OAuth 2.0 login context.
      *
      * @param clientId OAuth 2.0 Client ID.
@@ -279,7 +278,16 @@
             CreateImplicitLoginOperationRequest request = new CreateImplicitLoginOperationRequest(clientId, scopes);
             HttpEntity<ObjectRequest<CreateImplicitLoginOperationRequest>> entity = new HttpEntity<>(new ObjectRequest<>(request));
             ResponseEntity<ObjectResponse<CreateImplicitLoginOperationResponse>> response = restTemplate.exchange(serviceUrl + "/api/operation/create", HttpMethod.POST, entity, new ParameterizedTypeReference<ObjectResponse<CreateImplicitLoginOperationResponse>>() {
-=======
+            });
+            return new ObjectResponse<>(response.getBody().getResponseObject());
+        } catch (HttpStatusCodeException ex) {
+            throw httpStatusException(ex);
+        } catch (ResourceAccessException ex) { // Data Adapter service is down
+            throw resourceAccessException(ex);
+        }
+    }
+
+    /**
      * Verify client TLS certificate.
      *
      * @param userId User ID for this authentication request.
@@ -296,7 +304,6 @@
             VerifyCertificateRequest request = new VerifyCertificateRequest(userId, organizationId, clientCertificate, authMethod, accountStatus, operationContext);
             HttpEntity<ObjectRequest<VerifyCertificateRequest>> entity = new HttpEntity<>(new ObjectRequest<>(request));
             ResponseEntity<ObjectResponse<VerifyCertificateResponse>> response = restTemplate.exchange(serviceUrl + "/api/auth/certificate/verify", HttpMethod.POST, entity, new ParameterizedTypeReference<ObjectResponse<VerifyCertificateResponse>>() {
->>>>>>> 1be9dd11
             });
             return new ObjectResponse<>(response.getBody().getResponseObject());
         } catch (HttpStatusCodeException ex) {
