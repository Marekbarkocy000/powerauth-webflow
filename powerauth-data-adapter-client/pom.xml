<?xml version="1.0" encoding="UTF-8"?>
<project xmlns="http://maven.apache.org/POM/4.0.0"
         xmlns:xsi="http://www.w3.org/2001/XMLSchema-instance"
         xsi:schemaLocation="http://maven.apache.org/POM/4.0.0 http://maven.apache.org/xsd/maven-4.0.0.xsd">

    <modelVersion>4.0.0</modelVersion>

    <name>powerauth-data-adapter-client</name>
    <artifactId>powerauth-data-adapter-client</artifactId>
<<<<<<< HEAD
    <version>0.22.0</version>
=======
    <groupId>io.getlime.security</groupId>
    <version>0.23.0-SNAPSHOT</version>
>>>>>>> a6474e3f
    <packaging>jar</packaging>

    <parent>
        <artifactId>powerauth-webflow-parent</artifactId>
        <groupId>io.getlime.security</groupId>
        <version>0.23.0-SNAPSHOT</version>
        <relativePath>../pom.xml</relativePath>
    </parent>

    <dependencies>

        <!-- Spring Dependencies -->
        <dependency>
            <groupId>org.springframework.boot</groupId>
            <artifactId>spring-boot-starter-web</artifactId>
        </dependency>

        <!-- Other Dependencies -->
        <dependency>
            <groupId>org.apache.httpcomponents</groupId>
            <artifactId>httpclient</artifactId>
            <version>4.5.6</version>
        </dependency>

        <!-- PowerAuth 2.0 Web Flow Dependencies -->
        <dependency>
            <groupId>io.getlime.security</groupId>
            <artifactId>powerauth-data-adapter-model</artifactId>
            <version>0.23.0-SNAPSHOT</version>
        </dependency>
        <dependency>
            <groupId>io.getlime.security</groupId>
            <artifactId>powerauth-nextstep-model</artifactId>
            <version>0.23.0-SNAPSHOT</version>
        </dependency>
    </dependencies>


</project><|MERGE_RESOLUTION|>--- conflicted
+++ resolved
@@ -7,12 +7,7 @@
 
     <name>powerauth-data-adapter-client</name>
     <artifactId>powerauth-data-adapter-client</artifactId>
-<<<<<<< HEAD
-    <version>0.22.0</version>
-=======
-    <groupId>io.getlime.security</groupId>
     <version>0.23.0-SNAPSHOT</version>
->>>>>>> a6474e3f
     <packaging>jar</packaging>
 
     <parent>
