--- conflicted
+++ resolved
@@ -2096,15 +2096,11 @@
     /**
      * Reset all soft counters.
      *
+     * @param request Reset all soft counters request.
      * @return Reset counters response.
      * @throws NextStepClientException Thrown when REST API call fails, including {@link ErrorResponse} with error code.
      */
-<<<<<<< HEAD
-    public ObjectResponse<ResetCountersResponse> resetAllCounters() throws NextStepClientException {
-        final ResetCountersRequest request = new ResetCountersRequest();
-=======
     public ObjectResponse<ResetCountersResponse> resetAllCounters(ResetCountersRequest request) throws NextStepClientException {
->>>>>>> 08c0b14e
         return postObjectImpl("/credential/counter/reset-all", new ObjectRequest<>(request), ResetCountersResponse.class);
     }
 
