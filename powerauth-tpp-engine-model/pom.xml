<?xml version="1.0" encoding="UTF-8"?>
<!--
  ~ Copyright 2019 Wultra s.r.o.
  ~
  ~ Licensed under the Apache License, Version 2.0 (the "License");
  ~ you may not use this file except in compliance with the License.
  ~ You may obtain a copy of the License at
  ~
  ~ http://www.apache.org/licenses/LICENSE-2.0
  ~
  ~ Unless required by applicable law or agreed to in writing, software
  ~ distributed under the License is distributed on an "AS IS" BASIS,
  ~ WITHOUT WARRANTIES OR CONDITIONS OF ANY KIND, either express or implied.
  ~ See the License for the specific language governing permissions and
  ~ limitations under the License.
  -->

<project xmlns="http://maven.apache.org/POM/4.0.0"
         xmlns:xsi="http://www.w3.org/2001/XMLSchema-instance"
         xsi:schemaLocation="http://maven.apache.org/POM/4.0.0 http://maven.apache.org/xsd/maven-4.0.0.xsd">
    <modelVersion>4.0.0</modelVersion>

    <parent>
        <artifactId>powerauth-webflow-parent</artifactId>
        <groupId>io.getlime.security</groupId>
<<<<<<< HEAD
        <version>1.0.0-SNAPSHOT</version>
=======
        <version>0.24.0</version>
>>>>>>> d8de2304
    </parent>

    <name>powerauth-tpp-engine-model</name>
    <artifactId>powerauth-tpp-engine-model</artifactId>
<<<<<<< HEAD
    <version>1.0.0-SNAPSHOT</version>
=======
    <version>0.24.0</version>
>>>>>>> d8de2304
    <packaging>jar</packaging>

    <dependencies>
        <!-- PowerAuth Dependencies -->
        <dependency>
            <groupId>io.getlime.core</groupId>
            <artifactId>rest-model-base</artifactId>
            <version>1.1.0</version>
        </dependency>
        <dependency>
            <groupId>org.bouncycastle</groupId>
            <artifactId>bcpkix-jdk15on</artifactId>
            <version>1.65</version>
        </dependency>

        <!-- Test dependencies -->
        <dependency>
            <groupId>org.junit.jupiter</groupId>
            <artifactId>junit-jupiter-api</artifactId>
            <scope>test</scope>
        </dependency>
    </dependencies>

    <build>
        <plugins>
            <plugin>
                <groupId>org.apache.maven.plugins</groupId>
                <artifactId>maven-compiler-plugin</artifactId>
                <version>${maven-compiler-plugin.version}</version>
                <configuration>
                    <source>11</source>
                    <target>11</target>
                    <compilerArgs>
                        <arg>--add-exports</arg>
                        <arg>java.base/sun.security.util=ALL-UNNAMED</arg>
                        <arg>--add-exports</arg>
                        <arg>java.base/sun.security.x509=ALL-UNNAMED</arg>
                    </compilerArgs>
                </configuration>
            </plugin>
            <plugin>
                <groupId>org.apache.maven.plugins</groupId>
                <artifactId>maven-javadoc-plugin</artifactId>
                <version>${maven-javadoc-plugin.version}</version>
                <configuration>
                    <failOnError>false</failOnError>
                    <detectOfflineLinks>false</detectOfflineLinks>
                    <additionalOptions>
                        <option>--add-exports</option>
                        <option>java.base/sun.security.x509=ALL-UNNAMED</option>
                    </additionalOptions>
                </configuration>
                <executions>
                    <execution>
                        <id>attach-javadocs</id>
                        <goals>
                            <goal>jar</goal>
                        </goals>
                    </execution>
                </executions>
            </plugin>
        </plugins>
    </build>

</project><|MERGE_RESOLUTION|>--- conflicted
+++ resolved
@@ -23,20 +23,12 @@
     <parent>
         <artifactId>powerauth-webflow-parent</artifactId>
         <groupId>io.getlime.security</groupId>
-<<<<<<< HEAD
         <version>1.0.0-SNAPSHOT</version>
-=======
-        <version>0.24.0</version>
->>>>>>> d8de2304
     </parent>
 
     <name>powerauth-tpp-engine-model</name>
     <artifactId>powerauth-tpp-engine-model</artifactId>
-<<<<<<< HEAD
     <version>1.0.0-SNAPSHOT</version>
-=======
-    <version>0.24.0</version>
->>>>>>> d8de2304
     <packaging>jar</packaging>
 
     <dependencies>
