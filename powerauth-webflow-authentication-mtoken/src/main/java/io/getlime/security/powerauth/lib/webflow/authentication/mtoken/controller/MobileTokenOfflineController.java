--- conflicted
+++ resolved
@@ -349,12 +349,6 @@
         String title = operationTextNormalizer.normalizeText(operation.getFormData().getTitle().getMessage());
         String message = operationTextNormalizer.normalizeText(operation.getFormData().getSummary().getMessage());
 
-<<<<<<< HEAD
-        // Convert mobile token mode to AllowedSignatureType object
-        GetOperationConfigDetailResponse operationConfig = getOperationConfig(operationName);
-
-=======
->>>>>>> 2e0cea23
         String flags = "";
         if (isBiometryAllowedInOfflineMode(operationName)) {
             flags = OFFLINE_MODE_ALLOW_BIOMETRY;
