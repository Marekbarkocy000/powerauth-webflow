/*
 * Copyright 2017 Lime - HighTech Solutions s.r.o.
 *
 * Licensed under the Apache License, Version 2.0 (the "License");
 * you may not use this file except in compliance with the License.
 * You may obtain a copy of the License at
 *
 * http://www.apache.org/licenses/LICENSE-2.0
 *
 * Unless required by applicable law or agreed to in writing, software
 * distributed under the License is distributed on an "AS IS" BASIS,
 * WITHOUT WARRANTIES OR CONDITIONS OF ANY KIND, either express or implied.
 * See the License for the specific language governing permissions and
 * limitations under the License.
 */

package io.getlime.security.powerauth.lib.webflow.authentication.mtoken.controller;

import io.getlime.core.rest.model.base.response.ObjectResponse;
import io.getlime.core.rest.model.base.response.Response;
import io.getlime.powerauth.soap.ActivationStatus;
import io.getlime.powerauth.soap.GetActivationStatusResponse;
import io.getlime.push.client.PushServerClient;
import io.getlime.push.client.PushServerClientException;
import io.getlime.push.model.entity.PushMessage;
import io.getlime.push.model.entity.PushMessageBody;
import io.getlime.push.model.entity.PushMessageSendResult;
import io.getlime.security.powerauth.app.webflow.i18n.I18NService;
import io.getlime.security.powerauth.lib.nextstep.model.entity.OperationFormData;
import io.getlime.security.powerauth.lib.nextstep.model.entity.OperationHistory;
import io.getlime.security.powerauth.lib.nextstep.model.enumeration.AuthMethod;
import io.getlime.security.powerauth.lib.nextstep.model.enumeration.AuthResult;
import io.getlime.security.powerauth.lib.nextstep.model.enumeration.AuthStepResult;
import io.getlime.security.powerauth.lib.nextstep.model.enumeration.OperationCancelReason;
import io.getlime.security.powerauth.lib.nextstep.model.exception.NextStepServiceException;
import io.getlime.security.powerauth.lib.nextstep.model.response.GetOperationDetailResponse;
import io.getlime.security.powerauth.lib.webflow.authentication.controller.AuthMethodController;
import io.getlime.security.powerauth.lib.webflow.authentication.exception.AuthStepException;
import io.getlime.security.powerauth.lib.webflow.authentication.mtoken.exception.ActivationNotActiveException;
import io.getlime.security.powerauth.lib.webflow.authentication.mtoken.exception.ActivationNotAvailableException;
import io.getlime.security.powerauth.lib.webflow.authentication.mtoken.model.request.MobileTokenAuthenticationRequest;
import io.getlime.security.powerauth.lib.webflow.authentication.mtoken.model.response.MobileTokenAuthenticationResponse;
import io.getlime.security.powerauth.lib.webflow.authentication.mtoken.model.response.MobileTokenInitResponse;
import io.getlime.security.powerauth.lib.webflow.authentication.mtoken.service.WebSocketMessageService;
import io.getlime.security.powerauth.lib.webflow.authentication.service.AuthMethodQueryService;
import io.getlime.security.powerauth.soap.spring.client.PowerAuthServiceClient;
import org.springframework.beans.factory.annotation.Autowired;
import org.springframework.context.i18n.LocaleContextHolder;
import org.springframework.context.support.AbstractMessageSource;
import org.springframework.stereotype.Controller;
import org.springframework.web.bind.annotation.RequestBody;
import org.springframework.web.bind.annotation.RequestMapping;
import org.springframework.web.bind.annotation.RequestMethod;
import org.springframework.web.bind.annotation.ResponseBody;

import java.util.HashMap;
import java.util.List;
import java.util.Map;
import java.util.logging.Level;
import java.util.logging.Logger;

/**
 * @author Petr Dvorak, petr@lime-company.eu
 */
@Controller
@RequestMapping(value = "/api/auth/token/web")
public class MobileTokenOnlineController extends AuthMethodController<MobileTokenAuthenticationRequest, MobileTokenAuthenticationResponse, AuthStepException> {

    private static final String PUSH_MESSAGE_TITLE = "title";
    private static final String PUSH_MESSAGE_SUBTITLE = "subtitle";
    private static final String PUSH_MESSAGE_AUTH_STEP_FINISHED_TITLE = "AUTH_STEP_FINISHED";
    private static final String PUSH_MESSAGE_SOUND = "default";

    private final PushServerClient pushServerClient;
    private final WebSocketMessageService webSocketMessageService;
    private final AuthMethodQueryService authMethodQueryService;
    private final PowerAuthServiceClient powerAuthServiceClient;
    private final I18NService i18nService;

    @Autowired
    public MobileTokenOnlineController(PushServerClient pushServerClient, WebSocketMessageService webSocketMessageService, AuthMethodQueryService authMethodQueryService, PowerAuthServiceClient powerAuthServiceClient, I18NService i18nService) {
        this.pushServerClient = pushServerClient;
        this.webSocketMessageService = webSocketMessageService;
        this.authMethodQueryService = authMethodQueryService;
        this.powerAuthServiceClient = powerAuthServiceClient;
        this.i18nService = i18nService;
    }

    @Override
    protected String authenticate(MobileTokenAuthenticationRequest request) throws AuthStepException {
        final GetOperationDetailResponse operation = getOperation();
        final List<OperationHistory> history = operation.getHistory();
        for (OperationHistory h : history) {
            if (AuthMethod.POWERAUTH_TOKEN.equals(h.getAuthMethod())
                    && !AuthResult.FAILED.equals(h.getAuthResult())) {
                return operation.getUserId();
            }
        }
        return null;
    }

    @Override
    protected AuthMethod getAuthMethodName() {
        return AuthMethod.POWERAUTH_TOKEN;
    }

    @RequestMapping(value = "/init", method = RequestMethod.POST)
    public @ResponseBody MobileTokenInitResponse initPushMessage() throws NextStepServiceException, AuthStepException {
        final GetOperationDetailResponse operation = getOperation();

<<<<<<< HEAD
        final PushMessage message = createAuthStepInitPushMessage(operation);
=======
        if (operation == null) {
            // when operation is no longer available (e.g. expired), auth method should fail
            final MobileTokenInitResponse response = new MobileTokenInitResponse();
            response.setResult(AuthStepResult.AUTH_METHOD_FAILED);
            response.setMessage("operation.notAvailable");
            return response;
        }

        if (!isAuthMethodAvailable(operation)) {
            // when AuthMethod is disabled, operation should fail
            final MobileTokenInitResponse response = new MobileTokenInitResponse();
            response.setResult(AuthStepResult.AUTH_FAILED);
            response.setMessage("method.disabled");
            return response;
        }
>>>>>>> 26ad9fa2

        final MobileTokenInitResponse initResponse = new MobileTokenInitResponse();
        initResponse.setWebSocketId(webSocketMessageService.generateWebSocketId(operation.getOperationId()));

        String activationId;
        Long applicationId;
        try {
            activationId = getActivationId(operation);
        } catch (ActivationNotAvailableException e) {
            initResponse.setResult(AuthStepResult.AUTH_FAILED);
            initResponse.setMessage("pushMessage.noActivation");
            return initResponse;
        }

        try {
            applicationId = getApplicationId(activationId);
        } catch (ActivationNotActiveException e) {
            initResponse.setResult(AuthStepResult.AUTH_FAILED);
            initResponse.setMessage("pushMessage.activationNotActive");
            return initResponse;
        }

        try {
            final PushMessage message = createAuthStepInitPushMessage(operation, activationId);
            final ObjectResponse<PushMessageSendResult> response = pushServerClient.sendPushMessage(applicationId, message);
            if (response.getStatus().equals(Response.Status.OK)) {
                initResponse.setResult(AuthStepResult.CONFIRMED);
            } else {
                initResponse.setResult(AuthStepResult.AUTH_FAILED);
                initResponse.setMessage("pushMessage.fail");
            }
        } catch (PushServerClientException ex) {
            initResponse.setResult(AuthStepResult.AUTH_FAILED);
            initResponse.setMessage("pushMessage.fail");
        }
        return initResponse;
    }

    @RequestMapping(value = "/authenticate", method = RequestMethod.POST)
    public @ResponseBody MobileTokenAuthenticationResponse checkOperationStatus(@RequestBody MobileTokenAuthenticationRequest request) throws AuthStepException {

        final GetOperationDetailResponse operation = getOperation();

        if (operation.isExpired()) {
            // handle operation expiration
            // remove WebSocket session, it is expired
            clearCurrentBrowserSession();
            webSocketMessageService.removeWebSocketSession(operation.getOperationId());
            final MobileTokenAuthenticationResponse response = new MobileTokenAuthenticationResponse();
            response.setResult(AuthStepResult.AUTH_FAILED);
            response.setMessage("operation.timeout");
            sendAuthStepFinishedPushMessage(operation, response.getMessage());
            return response;
        }

        if (AuthResult.DONE.equals(operation.getResult())) {
            authenticateCurrentBrowserSession();
            webSocketMessageService.removeWebSocketSession(operation.getOperationId());
            final MobileTokenAuthenticationResponse response = new MobileTokenAuthenticationResponse();
            response.setResult(AuthStepResult.CONFIRMED);
            response.getNext().addAll(operation.getSteps());
            response.setMessage("authentication.success");
            sendAuthStepFinishedPushMessage(operation, response.getMessage());
            return response;
        }

        final List<OperationHistory> history = operation.getHistory();
        for (OperationHistory h : history) {
            // in case step was already confirmed, the authentication method has already succeeded
            if (AuthMethod.POWERAUTH_TOKEN == h.getAuthMethod() && AuthStepResult.CONFIRMED.equals(h.getRequestAuthStepResult())) {
                // remove WebSocket session, authorization is confirmed
                webSocketMessageService.removeWebSocketSession(operation.getOperationId());
                final MobileTokenAuthenticationResponse response = new MobileTokenAuthenticationResponse();
                response.setResult(AuthStepResult.CONFIRMED);
                response.getNext().addAll(operation.getSteps());
                response.setMessage("authentication.success");
                sendAuthStepFinishedPushMessage(operation, response.getMessage());
                return response;
            }
            // in case previous authentication lead to an authentication method failure, the authentication method has already failed
            if (AuthMethod.POWERAUTH_TOKEN == h.getAuthMethod() && AuthStepResult.AUTH_METHOD_FAILED.equals(h.getRequestAuthStepResult())) {
                // remove WebSocket session, authentication method is failed
                clearCurrentBrowserSession();
                webSocketMessageService.removeWebSocketSession(operation.getOperationId());
                final MobileTokenAuthenticationResponse response = new MobileTokenAuthenticationResponse();
                response.setResult(AuthStepResult.AUTH_METHOD_FAILED);
                response.getNext().addAll(operation.getSteps());
                response.setMessage("authentication.fail");
                sendAuthStepFinishedPushMessage(operation, response.getMessage());
                return response;
            }
            // in case the authentication has been canceled, the authentication method is canceled
            if (AuthMethod.POWERAUTH_TOKEN.equals(h.getAuthMethod()) && AuthResult.FAILED.equals(h.getAuthResult()) && AuthStepResult.CANCELED.equals(h.getRequestAuthStepResult())) {
                // remove WebSocket session, operation is canceled
                clearCurrentBrowserSession();
                webSocketMessageService.removeWebSocketSession(operation.getOperationId());
                final MobileTokenAuthenticationResponse response = new MobileTokenAuthenticationResponse();
                response.setResult(AuthStepResult.CANCELED);
                response.setMessage("operation.canceled");
                sendAuthStepFinishedPushMessage(operation, response.getMessage());
                return response;
            }
        }
        // otherwise authentication is still pending and waits for user action

        // the check for disabled method needs to be done after operation history is verified - the operation can be already moved to the next step
        if (!isAuthMethodAvailable(operation)) {
            // when AuthMethod is disabled, operation should fail
            clearCurrentBrowserSession();
            webSocketMessageService.removeWebSocketSession(operation.getOperationId());
            final MobileTokenAuthenticationResponse response = new MobileTokenAuthenticationResponse();
            response.setResult(AuthStepResult.AUTH_FAILED);
            response.setMessage("operation.methodNotAvailable");
            sendAuthStepFinishedPushMessage(operation, response.getMessage());
            return response;
        }

        // WebSocket session can not be removed yet - authentication is in progress
        final MobileTokenAuthenticationResponse response = new MobileTokenAuthenticationResponse();
        response.setResult(AuthStepResult.AUTH_FAILED);
        response.setMessage("authentication.fail");
        return response;
    }

    @RequestMapping(value = "/cancel", method = RequestMethod.POST)
    public @ResponseBody MobileTokenAuthenticationResponse cancelAuthentication() throws AuthStepException {
        try {
            GetOperationDetailResponse operation = getOperation();
            cancelAuthorization(operation.getOperationId(), null, OperationCancelReason.UNKNOWN, null);
            final MobileTokenAuthenticationResponse response = new MobileTokenAuthenticationResponse();
            response.setResult(AuthStepResult.CANCELED);
            response.setMessage("operation.canceled");
            sendAuthStepFinishedPushMessage(operation, response.getMessage());
            return response;
        } catch (NextStepServiceException e) {
            final MobileTokenAuthenticationResponse response = new MobileTokenAuthenticationResponse();
            response.setResult(AuthStepResult.AUTH_FAILED);
            response.setMessage(e.getMessage());
            return response;
        }
    }

    /**
     * Send push message when authentication step is finished.
     * @param operation Operation.
     * @param statusMessage Status message.
     */
    private void sendAuthStepFinishedPushMessage(GetOperationDetailResponse operation, String statusMessage) {
        try {
            String activationId = getActivationId(operation);
            PushMessage message = createAuthStepFinishedPushMessage(operation, activationId, statusMessage);
            Long applicationId = getApplicationId(activationId);
            pushServerClient.sendPushMessage(applicationId, message);
        } catch (Exception ex) {
            // Exception which occurs when push message is sent is not critical, return regular response.
            Logger.getLogger(this.getClass().getName()).log(Level.SEVERE, "Error occurred in Mobile Token API component", ex);
        }
    }

    /**
     * Resolve activation ID from operation.
     * @param operation Operation.
     * @return Activation ID.
     * @throws NextStepServiceException Throw when communication with Next Step service fails.
     * @throws ActivationNotAvailableException Thrown when activation is not configured.
     */
    private String getActivationId(GetOperationDetailResponse operation) throws NextStepServiceException, ActivationNotAvailableException {
        String configuredActivationId = authMethodQueryService.getActivationIdForMobileTokenAuthMethod(operation.getUserId());
        if (configuredActivationId == null || configuredActivationId.isEmpty()) {
            throw new ActivationNotAvailableException();
        }
        return configuredActivationId;
    }

    /**
     * Resolve application ID from activation ID.
     * @param activationId Activation ID.
     * @return Application ID.
     * @throws ActivationNotActiveException Thrown when activation is not active.
     */
    private Long getApplicationId(String activationId) throws ActivationNotActiveException {
        GetActivationStatusResponse activationStatusResponse = powerAuthServiceClient.getActivationStatus(activationId);
        if (activationStatusResponse.getActivationStatus() != ActivationStatus.ACTIVE) {
            throw new ActivationNotActiveException();
        }
        return activationStatusResponse.getApplicationId();
    }

    /**
     * Create an initial push message.
     * @param operation Operation.
     * @return Push message.
     */
    private PushMessage createAuthStepInitPushMessage(GetOperationDetailResponse operation, String activationId) {
        PushMessage message = new PushMessage();
        message.setUserId(operation.getUserId());
        message.setActivationId(activationId);
        message.getAttributes().setPersonal(true);
        message.getAttributes().setEncrypted(true);

        final OperationFormData formData = operation.getFormData();

        PushMessageBody body = new PushMessageBody();
        if (formData != null) {
            body.setTitle(formData.getTitle().getValue());
            body.setBody(formData.getMessage().getValue());
        } else {
            AbstractMessageSource messageSource = i18nService.getMessageSource();
            String[] operationData = new String[]{operation.getOperationData()};
            body.setTitle(messageSource.getMessage("push.confirmOperation", null, LocaleContextHolder.getLocale()));
            body.setTitle(messageSource.getMessage("push.data", operationData, LocaleContextHolder.getLocale()));
        }
        body.setSound(PUSH_MESSAGE_SOUND);
        body.setCategory(operation.getOperationName());

        message.setBody(body);
        return message;
    }

    /**
     * Create cancel push message.
     * @param operation Operation.
     * @return Push message.
     */
    private PushMessage createAuthStepFinishedPushMessage(GetOperationDetailResponse operation, String activationId, String statusMessage) {
        PushMessage message = new PushMessage();
        message.setUserId(operation.getUserId());
        message.setActivationId(activationId);
        message.getAttributes().setPersonal(true);
        message.getAttributes().setEncrypted(true);
        message.getAttributes().setSilent(true);

        Map<String, Object> dataMap = new HashMap<>();
        dataMap.put(PUSH_MESSAGE_TITLE, PUSH_MESSAGE_AUTH_STEP_FINISHED_TITLE);
        dataMap.put(PUSH_MESSAGE_SUBTITLE, statusMessage);

        PushMessageBody body = new PushMessageBody();
        body.setExtras(dataMap);
        body.setCategory(operation.getOperationName());

        message.setBody(body);
        return message;
    }

}<|MERGE_RESOLUTION|>--- conflicted
+++ resolved
@@ -108,26 +108,6 @@
     public @ResponseBody MobileTokenInitResponse initPushMessage() throws NextStepServiceException, AuthStepException {
         final GetOperationDetailResponse operation = getOperation();
 
-<<<<<<< HEAD
-        final PushMessage message = createAuthStepInitPushMessage(operation);
-=======
-        if (operation == null) {
-            // when operation is no longer available (e.g. expired), auth method should fail
-            final MobileTokenInitResponse response = new MobileTokenInitResponse();
-            response.setResult(AuthStepResult.AUTH_METHOD_FAILED);
-            response.setMessage("operation.notAvailable");
-            return response;
-        }
-
-        if (!isAuthMethodAvailable(operation)) {
-            // when AuthMethod is disabled, operation should fail
-            final MobileTokenInitResponse response = new MobileTokenInitResponse();
-            response.setResult(AuthStepResult.AUTH_FAILED);
-            response.setMessage("method.disabled");
-            return response;
-        }
->>>>>>> 26ad9fa2
-
         final MobileTokenInitResponse initResponse = new MobileTokenInitResponse();
         initResponse.setWebSocketId(webSocketMessageService.generateWebSocketId(operation.getOperationId()));
 
