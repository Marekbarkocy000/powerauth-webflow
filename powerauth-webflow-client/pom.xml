--- conflicted
+++ resolved
@@ -24,21 +24,13 @@
     <artifactId>powerauth-webflow-client</artifactId>
     <groupId>io.getlime.security</groupId>
     <description>PowerAuth 2.0 Web Flow testing client for OAuth 2.0 dance.</description>
-<<<<<<< HEAD
     <version>1.0.0-SNAPSHOT</version>
-=======
-    <version>0.24.0</version>
->>>>>>> d8de2304
     <packaging>war</packaging>
 
     <parent>
         <artifactId>powerauth-webflow-parent</artifactId>
         <groupId>io.getlime.security</groupId>
-<<<<<<< HEAD
         <version>1.0.0-SNAPSHOT</version>
-=======
-        <version>0.24.0</version>
->>>>>>> d8de2304
         <relativePath>../pom.xml</relativePath>
     </parent>
 
@@ -97,11 +89,7 @@
         <dependency>
             <groupId>io.getlime.security</groupId>
             <artifactId>powerauth-nextstep-client</artifactId>
-<<<<<<< HEAD
             <version>1.0.0-SNAPSHOT</version>
-=======
-            <version>0.24.0</version>
->>>>>>> d8de2304
         </dependency>
 
         <!-- H2 DB -->
