--- conflicted
+++ resolved
@@ -82,17 +82,7 @@
         synchronized (httpSession.getServletContext()) {
             paymentForm = (PaymentForm) httpSession.getAttribute("paymentForm");
             if (paymentForm == null) {
-<<<<<<< HEAD
-                // MOCK PAYMENT
-                paymentForm = new PaymentForm();
-                paymentForm.setAmount(BigDecimal.valueOf(100));
-                paymentForm.setCurrency("CZK");
-                paymentForm.setAccount("238400856/0300");
-                paymentForm.setNote("Utility Bill Payment - 05/2019");
-                paymentForm.setDueDate("2017-06-29");
-=======
                 paymentForm = createDemoPaymentForm(false);
->>>>>>> 0bfb7a61
             } else {
                 httpSession.removeAttribute("paymentForm");
             }
