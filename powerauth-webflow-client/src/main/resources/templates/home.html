--- conflicted
+++ resolved
@@ -38,8 +38,6 @@
                 <img class="logo" src="./images/logo.png" alt="logo"/>
             </p>
             <div th:each="providerId : ${providerIds}" class="operations">
-<<<<<<< HEAD
-
                 <table class="operations-table">
                     <tr>
                         <td>
@@ -59,86 +57,6 @@
                                                 Zvolte typ připojení třetí strany:
                                             </p>
                                             <form th:action="@{/connect/demo}" method="POST">
-                                                <input type="hidden" name="_csrf" th:value="${_csrf.token}"/>
-=======
-                <div class="authorized" th:if="${!#lists.isEmpty(connectionMap[__${providerId}__])}">
-                    <p>
-                        Operation authorized by <span class="tint"><span
-                            th:text="${connectionMap[__${providerId}__][0].displayName}">user display name</span></span>!
-                    </p>
-                    <form id="disconnect" th:action="@{/connect/demo}" method="post">
-                        <input type="hidden" name="_method" value="delete"/>
-                        <button type="submit" class="btn btn-lg btn-danger">Log out</button>
-                    </form>
-                </div>
-
-                <div th:if="${#lists.isEmpty(connectionMap[__${providerId}__])}">
-                    <div>
-                        <table class="operations-table">
-                            <tr>
-                                <td>
-                                    <ul class="nav nav-pills nav-stacked" role="tablist">
-                                        <li th:each="opConfig : ${availableOperations}" role="presentation" th:classappend="${opConfig.isDefault()} ? 'active' : ''">
-                                            <a th:text="${opConfig.getName()}" th:href="'#'+${opConfig.getType().name()}" th:attr="aria-controls=${opConfig.getType().name()}" role="tab" data-toggle="tab">NAME</a>
-                                        </li>
-                                    </ul>
-                                </td>
-                                <td>
-                                    <div class="tab-content">
-                                        <div th:each="opConfig : ${availableOperations}" th:classappend="${opConfig.isDefault()} ? 'active' : ''" role="tabpanel" class="tab-pane" th:id="${opConfig.getType().name()}">
-                                            <div th:if="${opConfig.getType().name() == 'PAYMENT'}" class="padding">
-                                                <p>
-                                                    Create Payment
-                                                </p>
-                                                <form th:action="@{/payment/create}" th:object="${paymentForm}" method="POST">
-                                                    <div class="form-inputs">
-                                                        <div class="form-group form-group-lg">
-                                                            <input type="text" class="form-control" th:field="*{amount}" placeholder="Amount"/>
-                                                        </div>
-                                                        <div class="form-group form-group-lg">
-                                                            <input type="text" class="form-control" th:field="*{currency}" placeholder="Currency"/>
-                                                        </div>
-                                                        <div class="form-group form-group-lg">
-                                                            <input type="text" class="form-control" th:field="*{account}" placeholder="Account Number"/>
-                                                        </div>
-                                                        <div class="form-group form-group-lg">
-                                                            <input type="text" class="form-control" th:field="*{note}" placeholder="Note"/>
-                                                        </div>
-                                                        <div class="form-group form-group-lg">
-                                                            <input type="text" class="form-control" th:field="*{dueDate}" placeholder="Due Date"/>
-                                                        </div>
-                                                    </div>
-                                                    <div class="form-group form-group-lg app-context-enabler">
-                                                        <span onclick="$(this).siblings().first().toggle();$(this).toggle()">App Context Setup</span>
-                                                        <textarea style="display: none;" class="form-control" th:field="*{appContext}" placeholder="Application Context" />
-                                                    </div>
-                                                    <div class="form-group form-group-lg" style="text-align: right;">
-                                                        <button type="submit" class="btn btn-lg btn-success">Send</button>
-                                                    </div>
-                                                </form>
-                                            </div>
-                                            <div th:if="${opConfig.getType().name() == 'LOGIN'}" class="padding">
-                                                <p>
-                                                    Authenticate as a user.
-                                                </p>
-                                                <form th:action="@{/connect/demo}" method="POST">
-                                                    <button type="submit" class="btn btn-lg btn-success">Log in</button>
-                                                </form>
-                                            </div>
-                                            <div th:if="${opConfig.getType().name() == 'LOGIN_SCA'}" class="padding">
-                                                <p>
-                                                    Authenticate as a user using SCA login.
-                                                </p>
-                                                <form th:action="@{/login/sca/create}" th:object="${loginFormSca}" method="POST">
-                                                    <div class="form-group form-group-lg app-context-enabler login">
-                                                        <span onclick="$(this).siblings().first().toggle();$(this).toggle()">App Context Setup</span>
-                                                        <textarea style="display: none;" class="form-control" th:field="*{appContext}" placeholder="Application Context" />
-                                                    </div>
-                                                    <button type="submit" class="btn btn-lg btn-success">Log in</button>
-                                                </form>
-                                            </div>
-                                            <div th:if="${opConfig.getType().name() == 'PAYMENT_SCA'}" class="padding">
->>>>>>> f5c6be8e
                                                 <p>
                                                     <label class="radio"><input id="scope_aisp" type="radio" name="scope" value="aisp" checked="checked"/> AIS - Služba informování o platebním účtu</label>
                                                 </p>
@@ -155,7 +73,6 @@
                                                     th:text="${connectionMap[__${providerId}__][0].displayName}">user display name</span></span>!
                                             </p>
                                             <form id="disconnect" th:action="@{/connect/demo}" method="post">
-                                                <input type="hidden" name="_csrf" th:value="${_csrf.token}"/>
                                                 <input type="hidden" name="_method" value="delete"/>
                                                 <button type="submit" class="btn btn-lg btn-danger">Odpojit</button>
                                             </form>
