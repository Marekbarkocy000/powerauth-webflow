/*
 * Copyright 2017 Wultra s.r.o.
 *
 * Licensed under the Apache License, Version 2.0 (the "License");
 * you may not use this file except in compliance with the License.
 * You may obtain a copy of the License at
 *
 * http://www.apache.org/licenses/LICENSE-2.0
 *
 * Unless required by applicable law or agreed to in writing, software
 * distributed under the License is distributed on an "AS IS" BASIS,
 * WITHOUT WARRANTIES OR CONDITIONS OF ANY KIND, either express or implied.
 * See the License for the specific language governing permissions and
 * limitations under the License.
 */

package io.getlime.security.powerauth.lib.webflow.authentication.controller;

import io.getlime.core.rest.model.base.response.ObjectResponse;
import io.getlime.security.powerauth.lib.dataadapter.client.DataAdapterClient;
import io.getlime.security.powerauth.lib.dataadapter.client.DataAdapterClientErrorException;
import io.getlime.security.powerauth.lib.dataadapter.model.entity.FormData;
import io.getlime.security.powerauth.lib.dataadapter.model.entity.OperationChange;
import io.getlime.security.powerauth.lib.dataadapter.model.entity.OperationContext;
import io.getlime.security.powerauth.lib.nextstep.client.NextStepClient;
import io.getlime.security.powerauth.lib.nextstep.model.entity.*;
import io.getlime.security.powerauth.lib.nextstep.model.enumeration.AuthMethod;
import io.getlime.security.powerauth.lib.nextstep.model.enumeration.AuthResult;
import io.getlime.security.powerauth.lib.nextstep.model.enumeration.AuthStepResult;
import io.getlime.security.powerauth.lib.nextstep.model.enumeration.OperationCancelReason;
import io.getlime.security.powerauth.lib.nextstep.model.exception.NextStepServiceException;
import io.getlime.security.powerauth.lib.nextstep.model.response.*;
import io.getlime.security.powerauth.lib.webflow.authentication.base.AuthStepRequest;
import io.getlime.security.powerauth.lib.webflow.authentication.base.AuthStepResponse;
import io.getlime.security.powerauth.lib.webflow.authentication.exception.*;
import io.getlime.security.powerauth.lib.webflow.authentication.model.AuthenticationResult;
import io.getlime.security.powerauth.lib.webflow.authentication.model.converter.FormDataConverter;
import io.getlime.security.powerauth.lib.webflow.authentication.repository.model.entity.OperationSessionEntity;
import io.getlime.security.powerauth.lib.webflow.authentication.security.UserOperationAuthentication;
import io.getlime.security.powerauth.lib.webflow.authentication.service.AuthMethodQueryService;
import io.getlime.security.powerauth.lib.webflow.authentication.service.AuthenticationManagementService;
import io.getlime.security.powerauth.lib.webflow.authentication.service.MessageTranslationService;
import io.getlime.security.powerauth.lib.webflow.authentication.service.OperationSessionService;
import org.slf4j.Logger;
import org.slf4j.LoggerFactory;
import org.springframework.beans.factory.annotation.Autowired;
import org.springframework.stereotype.Component;

import javax.servlet.http.HttpServletRequest;
import java.util.HashSet;
import java.util.List;
import java.util.Set;

/**
 * Base controller for any authentication method. Controller class is templated using three attributes.
 *
 * <ul>
 * <li>T - extension of AuthStepRequest.</li>
 * <li>R - extension of AuthStepResponse.</li>
 * <li>E - extension of AuthStepException.</li>
 * </ul>
 *
 * @author Petr Dvorak, petr@wultra.com
 */
@Component
public abstract class AuthMethodController<T extends AuthStepRequest, R extends AuthStepResponse, E extends AuthStepException> {

    private static final Logger logger = LoggerFactory.getLogger(AuthMethodController.class);

    @Autowired
    private AuthenticationManagementService authenticationManagementService;

    @Autowired
    private NextStepClient nextStepClient;

    @Autowired
    private AuthMethodQueryService authMethodQueryService;

    @Autowired
    private DataAdapterClient dataAdapterClient;

    @Autowired
    private MessageTranslationService messageTranslationService;

    @Autowired
    private OperationSessionService operationSessionService;

    @Autowired
    private HttpServletRequest request;

    /**
     * Get operation detail.
     * @return Operation detail.
     * @throws AuthStepException Thrown when operation could not be retrieved or it is not available.
     */
    protected GetOperationDetailResponse getOperation() throws AuthStepException {
        final UserOperationAuthentication pendingUserAuthentication = authenticationManagementService.getPendingUserAuthentication();
        if (pendingUserAuthentication != null) {
            String operationId = pendingUserAuthentication.getOperationId();
            if (operationId != null) {
                return getOperation(operationId);
            } else {
                throw new OperationNotAvailableException("Operation is not available");
            }
        } else {
            throw new OperationNotAvailableException("Operation is not available");
        }
    }

    /**
     * Get operation detail with given operation ID.
     * @param operationId Operation ID.
     * @return Operation detail.
     * @throws AuthStepException Thrown when operation could not be retrieved or it is not available.
     */
    protected GetOperationDetailResponse getOperation(String operationId) throws AuthStepException {
        try {
            final ObjectResponse<GetOperationDetailResponse> operationDetail = nextStepClient.getOperationDetail(operationId);
            final GetOperationDetailResponse operation = operationDetail.getResponseObject();
            validateOperationState(operation);
            filterStepsBasedOnActiveAuthMethods(operation.getSteps(), operation.getUserId(), operationId);
            // translate formData messages
            messageTranslationService.translateFormData(operation.getFormData());
            return operation;
        } catch (NextStepServiceException e) {
            logger.error("Error occurred in Next Step server", e);
            throw new CommunicationFailedException("Operation is not available");
        }
    }

    /**
     * Check whether operation is expired. In case it is expired, thrown an OperationTimeoutException.
     * @param operation Operation.
     * @throws OperationTimeoutException Thrown when operation is expired.
     */
    protected void checkOperationExpiration(GetOperationDetailResponse operation) throws OperationTimeoutException {
        if (operation == null) {
            throw new IllegalArgumentException("Operation is null in checkOperationExpiration");
        }
        if (operation.isExpired()) {
            logger.warn("Operation has timed out, operation ID: {}", operation.getOperationId());
            throw new OperationTimeoutException("Operation has timed out");
        }
    }

    /**
     * Get operation configuration.
     * @param operationName Operation name.
     * @return Operation configuration.
     * @throws AuthStepException Thrown in case communication with Next Step fails.
     */
    protected GetOperationConfigDetailResponse getOperationConfig(String operationName) throws AuthStepException {
        try {
            final ObjectResponse<GetOperationConfigDetailResponse> operationConfigResponse = nextStepClient.getOperationConfigDetail(operationName);
            return operationConfigResponse.getResponseObject();
        } catch (NextStepServiceException e) {
            logger.error("Error occurred in Next Step server", e);
            throw new CommunicationFailedException("Operation configuration is not available");
        }
    }

    /**
     * Get operation configurations.
     * @return Operation configurations.
     * @throws AuthStepException Thrown in case communication with Next Step fails.
     */
    protected GetOperationConfigListResponse getOperationConfigs() throws AuthStepException {
        try {
            final ObjectResponse<GetOperationConfigListResponse> operationConfigsResponse = nextStepClient.getOperationConfigList();
            return operationConfigsResponse.getResponseObject();
        } catch (NextStepServiceException e) {
            logger.error("Error occurred in Next Step server", e);
            throw new CommunicationFailedException("Operation configuration is not available");
        }
    }

    /**
     * Get current authentication method.
     * @return Current authentication method.
     */
    abstract protected AuthMethod getAuthMethodName();

    /**
     * Get pending operations for given user.
     * @param userId User ID.
     * @return List of operations for given user.
     * @throws AuthStepException Thrown in case communication with Next Step fails.
     */
    protected List<GetOperationDetailResponse> getOperationListForUser(String userId) throws AuthStepException {
        try {
            final ObjectResponse<List<GetOperationDetailResponse>> operations = nextStepClient.getPendingOperations(userId, getAuthMethodName());
            final List<GetOperationDetailResponse> responseObject = operations.getResponseObject();
            for (GetOperationDetailResponse response: responseObject) {
                // translate formData messages
                messageTranslationService.translateFormData(response.getFormData());
            }
            return operations.getResponseObject();
        } catch (NextStepServiceException e) {
            logger.error("Error occurred in Next Step server", e);
            throw new CommunicationFailedException("Operations are not available");
        }
    }

    /**
     * Method to authenticate user with provided request object.
     *
     * @param request Request with authentication object information.
     * @return String with user ID.
     * @throws E In case error occurs during authentication.
     */
    protected AuthenticationResult authenticate(T request) throws E {
        return null;
    }

    /**
     * Authorize operation with provided ID with user with given user ID.
     *
     * @param operationId    Operation ID of operation to be authorized.
     * @param userId         User ID of user who should authorize operation.
     * @param organizationId Organization ID of organization related to the operation.
     * @return Response with information about operation update result.
     * @throws NextStepServiceException In case communication fails.
     * @throws AuthStepException In case authorization fails.
     */
<<<<<<< HEAD
    protected UpdateOperationResponse authorize(String operationId, String userId, String organizationId) throws NextStepServiceException, AuthStepException {
        return authorize(operationId, userId, organizationId, null);
=======
    protected UpdateOperationResponse authorize(String operationId, String userId) throws NextStepServiceException, AuthStepException {
        return authorize(operationId, userId, null, null);
>>>>>>> 2e0cea23
    }

    /**
     * Authorize operation with provided ID with user with given user ID.
     *
     * @param operationId    Operation ID of operation to be authorized.
     * @param userId         User ID of user who should authorize operation.
     * @param organizationId Organization ID of organization related to the operation.
     * @param params         Custom parameters.
     * @return Response with information about operation update result.
     * @throws NextStepServiceException In case communication fails.
     * @throws AuthStepException In case authorization fails.
     */
<<<<<<< HEAD
    protected UpdateOperationResponse authorize(String operationId, String userId, String organizationId, List<KeyValueParameter> params) throws NextStepServiceException, AuthStepException {
        logger.info("Step authorization started, operation ID: {}, user ID: {}, authentication method: {}", operationId, userId, getAuthMethodName().toString());
        // validate operation before requesting update
        GetOperationDetailResponse operation = validateOperationState(operationId);
        ObjectResponse<UpdateOperationResponse> response = nextStepClient.updateOperation(operationId, userId, organizationId, getAuthMethodName(), AuthStepResult.CONFIRMED, null, params);
=======
    protected UpdateOperationResponse authorize(String operationId, String userId, List<KeyValueParameter> params, ApplicationContext applicationContext) throws NextStepServiceException, AuthStepException {
        logger.info("Step authorization started, operation ID: {}, user ID: {}, authentication method: {}", operationId, userId, getAuthMethodName().toString());
        // validate operation before requesting update
        GetOperationDetailResponse operation = validateOperationState(operationId);
        ObjectResponse<UpdateOperationResponse> response = nextStepClient.updateOperation(operationId, userId, getAuthMethodName(), AuthStepResult.CONFIRMED, null, params, applicationContext);
>>>>>>> 2e0cea23
        // notify Data Adapter in case operation is in DONE state now
        if (response.getResponseObject().getResult()==AuthResult.DONE) {
            try {
                FormData formData = new FormDataConverter().fromOperationFormData(operation.getFormData());
<<<<<<< HEAD
                OperationContext operationContext = new OperationContext(operation.getOperationId(), operation.getOperationName(), operation.getOperationData(), formData);
                dataAdapterClient.operationChangedNotification(OperationChange.DONE, userId, organizationId, operationContext);
=======
                OperationContext operationContext = new OperationContext(operation.getOperationId(), operation.getOperationName(), operation.getOperationData(), formData, applicationContext);
                dataAdapterClient.operationChangedNotification(OperationChange.DONE, userId, operationContext);
>>>>>>> 2e0cea23
            } catch (DataAdapterClientErrorException ex) {
                logger.error("Error while notifying Data Adapter", ex);
            }
        }
        // update operation result in operation to HTTP session mapping
        operationSessionService.updateOperationResult(operationId, response.getResponseObject().getResult());
        filterStepsBasedOnActiveAuthMethods(response.getResponseObject().getSteps(), userId, operationId);
        logger.info("Step authorization succeeded, operation ID: {}, user ID: {}, authentication method: {}", operationId, userId, getAuthMethodName().toString());
        return response.getResponseObject();
    }

    /**
     * Fail the operation with provided operation ID with user with given user ID.
     *
     * @param operationId Operation ID of operation to fail.
     * @param userId      User ID of user who owns the operation.
     * @param params      Custom parameters.
     * @return Response with information about operation update result.
     * @throws NextStepServiceException In case communication fails.
     * @throws AuthStepException In case authorization fails.
     */
    protected UpdateOperationResponse failAuthorization(String operationId, String userId, List<KeyValueParameter> params) throws NextStepServiceException, AuthStepException {
        logger.info("Fail step started, operation ID: {}, user ID: {}, authentication method: {}", operationId, userId, getAuthMethodName().toString());
        // validate operation before requesting update
        GetOperationDetailResponse operation = validateOperationState(operationId);
<<<<<<< HEAD
        ObjectResponse<UpdateOperationResponse> response = nextStepClient.updateOperation(operationId, userId, operation.getOrganizationId(), getAuthMethodName(), AuthStepResult.AUTH_FAILED, null, params);
=======
        ApplicationContext applicationContext = operation.getApplicationContext();
        ObjectResponse<UpdateOperationResponse> response = nextStepClient.updateOperation(operationId, userId, getAuthMethodName(), AuthStepResult.AUTH_FAILED, null, params, applicationContext);
>>>>>>> 2e0cea23
        // notify Data Adapter in case operation is in FAILED state now
        if (response.getResponseObject().getResult()==AuthResult.FAILED) {
            try {
                FormData formData = new FormDataConverter().fromOperationFormData(operation.getFormData());
<<<<<<< HEAD
                OperationContext operationContext = new OperationContext(operation.getOperationId(), operation.getOperationName(), operation.getOperationData(), formData);
                dataAdapterClient.operationChangedNotification(OperationChange.FAILED, userId, operation.getOrganizationId(), operationContext);
=======
                OperationContext operationContext = new OperationContext(operation.getOperationId(), operation.getOperationName(), operation.getOperationData(), formData, applicationContext);
                dataAdapterClient.operationChangedNotification(OperationChange.FAILED, userId, operationContext);
>>>>>>> 2e0cea23
            } catch (DataAdapterClientErrorException ex) {
                logger.error("Error while notifying Data Adapter", ex);
            }
        }
        // update operation result in operation to HTTP session mapping
        operationSessionService.updateOperationResult(operationId, response.getResponseObject().getResult());
        filterStepsBasedOnActiveAuthMethods(response.getResponseObject().getSteps(), userId, operationId);
        logger.info("Fail step succeeded, operation ID: {}, user ID: {}, authentication method: {}", operationId, userId, getAuthMethodName().toString());
        return response.getResponseObject();
    }

    /**
     * @param operationId  Operation ID of operation to cancel.
     * @param userId       User ID of user who owns the operation.
     * @param params       Custom parameters.
     * @param cancelReason Reason for cancellation of the operation.
     * @return Response with information about operation update result.
     * @throws NextStepServiceException In case communication fails.
     * @throws AuthStepException In case authorization fails.
     */
    protected UpdateOperationResponse cancelAuthorization(String operationId, String userId, OperationCancelReason cancelReason, List<KeyValueParameter> params) throws NextStepServiceException, AuthStepException {
        logger.info("Step cancel started, operation ID: {}, authentication method: {}", operationId, getAuthMethodName().toString());
        // validate operation before requesting update
        GetOperationDetailResponse operation = validateOperationState(operationId);
<<<<<<< HEAD
        ObjectResponse<UpdateOperationResponse> response = nextStepClient.updateOperation(operationId, userId, operation.getOrganizationId(), getAuthMethodName(), AuthStepResult.CANCELED, cancelReason.toString(), params);
=======
        ApplicationContext applicationContext = operation.getApplicationContext();
        ObjectResponse<UpdateOperationResponse> response = nextStepClient.updateOperation(operationId, userId, getAuthMethodName(), AuthStepResult.CANCELED, cancelReason.toString(), params, applicationContext);
>>>>>>> 2e0cea23
        // notify Data Adapter in case operation is in FAILED state now
        if (response.getResponseObject().getResult()==AuthResult.FAILED) {
            try {
                FormData formData = new FormDataConverter().fromOperationFormData(operation.getFormData());
<<<<<<< HEAD
                OperationContext operationContext = new OperationContext(operation.getOperationId(), operation.getOperationName(), operation.getOperationData(), formData);
                dataAdapterClient.operationChangedNotification(OperationChange.CANCELED, userId, operation.getOrganizationId(), operationContext);
=======
                OperationContext operationContext = new OperationContext(operation.getOperationId(), operation.getOperationName(), operation.getOperationData(), formData, applicationContext);
                dataAdapterClient.operationChangedNotification(OperationChange.CANCELED, userId, operationContext);
>>>>>>> 2e0cea23
            } catch (DataAdapterClientErrorException ex) {
                logger.error("Error while notifying Data Adapter", ex);
            }
        }
        // update operation result in operation to HTTP session mapping
        operationSessionService.updateOperationResult(operationId, response.getResponseObject().getResult());
        filterStepsBasedOnActiveAuthMethods(response.getResponseObject().getSteps(), userId, operationId);
        logger.info("Step cancel succeeded, operation ID: {}, authentication method: {}", operationId, getAuthMethodName().toString());
        return response.getResponseObject();
    }

    /**
     * Initiate a new operation with given name, data and parameters.
     *
     * @param operationName Name of the operation to be created.
     * @param operationData Data of the operation.
     * @param formData      Form data used for displaying the operation details.
     * @param httpSessionId HTTP session ID.
     * @param params        Additional parameters of the operation.
     * @param provider      Provider that implements authentication callback.
     * @return Response indicating next step, based on provider response.
     */
    protected R initiateOperationWithName(String operationName, String operationData, OperationFormData formData, String httpSessionId, List<KeyValueParameter> params, ApplicationContext applicationContext, AuthResponseProvider provider) {
        logger.info("Operation initiate with name started, operation name: {}", operationName);
        try {
            ObjectResponse<CreateOperationResponse> response = nextStepClient.createOperation(operationName, operationData, formData, params, applicationContext);
            CreateOperationResponse responseObject = response.getResponseObject();
            String operationId = responseObject.getOperationId();
            String organizationId = responseObject.getOrganizationId();
            // persist mapping of operation to HTTP session
            operationSessionService.persistOperationToSessionMapping(operationId, httpSessionId, responseObject.getResult());
            filterStepsBasedOnActiveAuthMethods(responseObject.getSteps(), null, operationId);
            authenticationManagementService.createAuthenticationWithOperationId(operationId, organizationId);
            R initResponse = provider.continueAuthentication(operationId, null, responseObject.getSteps());
            logger.info("Operation initiate succeeded, operation name: {}", operationName);
            return initResponse;
        } catch (NextStepServiceException e) {
            logger.error("Error while initiating operation", e);
            return provider.failedAuthentication(null, "error.communication");
        }
    }

    /**
     * Continue an existing operation.
     *
     * @param operationId ID of operation to be fetched.
     * @param httpSessionId HTTP session ID.
     * @param provider    Provider that implements authentication callback.
     * @return Response indicating next step, based on provider response.
     */
    protected R continueOperationWithId(String operationId, String httpSessionId, AuthResponseProvider provider) {
        logger.info("Operation continue with ID started, operation ID: {}", operationId);
        try {
            final GetOperationDetailResponse operation = getOperation(operationId);
            if (operation == null) {
                // Next step call failed, next step could not be decided
                logger.info("Operation failed because operation could not be retrieved, operation ID: {}", operationId);
                return provider.failedAuthentication(null, "Operation is not available");
            }
            // check whether session is already initiated - page refresh could cause double initialization
            // if it is not initiated yet, persist operation to session mapping
            OperationSessionEntity operationSessionEntity = operationSessionService.getOperationToSessionMapping(operationId);
            if (operationSessionEntity == null) {
                // cancel previous active operations
                cancelOperationsInHttpSession(httpSessionId);
                // persist mapping of operation to HTTP session
                operationSessionService.persistOperationToSessionMapping(operationId, httpSessionId, operation.getResult());
            }
            final String userId = operation.getUserId();
            final String organizationId = operation.getOrganizationId();
            filterStepsBasedOnActiveAuthMethods(operation.getSteps(), userId, operationId);
            if (!authenticationManagementService.isPendingSessionAuthenticated() && userId != null && organizationId != null) {
                authenticationManagementService.updateAuthenticationWithUserDetails(userId, organizationId);
            }
            if (AuthResult.DONE.equals(operation.getResult())) {
                R done = provider.doneAuthentication(userId);
                logger.info("Operation continue succeeded, result is DONE, operation ID: {}", operationId);
                return done;
            } else {
                R cont = provider.continueAuthentication(operationId, userId, operation.getSteps());
                logger.info("Operation continue succeeded, result is CONTINUE, operation ID: {}", operationId);
                return cont;
            }
        } catch (AuthStepException e) {
            logger.error("Error occurred while updating operation", e);
            return provider.failedAuthentication(null, e.getMessage());
        }
    }

    /**
     * Cancel active operations within HTTP session.
     *
     * @param httpSessionId HTTP session ID.
     */
    private void cancelOperationsInHttpSession(String httpSessionId) {
        // at first cancel operations within same HTTP session in the operation to session mapping
        List<OperationSessionEntity> operationsToCancel = operationSessionService.cancelOperationsInHttpSession(httpSessionId);
        for (OperationSessionEntity operationToCancel: operationsToCancel) {
            try {
                // cancel operations in Next Step
                final ObjectResponse<GetOperationDetailResponse> operation = nextStepClient.getOperationDetail(operationToCancel.getOperationId());
                final GetOperationDetailResponse operationDetail = operation.getResponseObject();
<<<<<<< HEAD
                nextStepClient.updateOperation(operationDetail.getOperationId(), operationDetail.getUserId(), operationDetail.getOrganizationId(), getAuthMethodName(), AuthStepResult.CANCELED, OperationCancelReason.INTERRUPTED_OPERATION.toString(), null);
                // notify Data Adapter about cancellation
                FormData formData = new FormDataConverter().fromOperationFormData(operation.getResponseObject().getFormData());
                OperationContext operationContext = new OperationContext(operationDetail.getOperationId(), operationDetail.getOperationName(), operationDetail.getOperationData(), formData);
                dataAdapterClient.operationChangedNotification(OperationChange.CANCELED, operationDetail.getUserId(), operationDetail.getOrganizationId(), operationContext);
=======
                final ApplicationContext applicationContext = operationDetail.getApplicationContext();
                nextStepClient.updateOperation(operationDetail.getOperationId(), operationDetail.getUserId(), getAuthMethodName(), AuthStepResult.CANCELED, OperationCancelReason.INTERRUPTED_OPERATION.toString(), null, applicationContext);
                // notify Data Adapter about cancellation
                FormData formData = new FormDataConverter().fromOperationFormData(operation.getResponseObject().getFormData());
                OperationContext operationContext = new OperationContext(operationDetail.getOperationId(), operationDetail.getOperationName(), operationDetail.getOperationData(), formData, applicationContext);
                dataAdapterClient.operationChangedNotification(OperationChange.CANCELED, operationDetail.getUserId(), operationContext);
>>>>>>> 2e0cea23
            } catch (NextStepServiceException | DataAdapterClientErrorException e) {
                // errors occurring when canceling previous operations are not critical
                logger.error("Error while canceling previous operation", e);
            }
        }
    }

    /**
     * Build next authentication step information for given operation.
     *
     * @param request  Request containing information about the current authentication.
     * @param provider Provider with authentication callback implementation.
     * @return Response indicating next step, based on provider response.
     * @throws AuthStepException In case authentication fails.
     */
    protected R buildAuthorizationResponse(T request, AuthResponseProvider provider) throws AuthStepException {
        try {
            AuthenticationResult authResult = authenticate(request);
            UpdateOperationResponse responseObject;
            String userId = null;
            String organizationId;
            if (authResult == null || authResult.getUserId() == null || authResult.getOrganizationId() == null) {
                GetOperationDetailResponse operation = getOperation();
                // user was not authenticated - fail authorization
                authenticationManagementService.clearContext();
                responseObject = failAuthorization(operation.getOperationId(), null, null);
            } else {
                userId = authResult.getUserId();
                organizationId = authResult.getOrganizationId();
                // user was authenticated - complete authorization
                String operationId = authenticationManagementService.updateAuthenticationWithUserDetails(userId, authResult.getOrganizationId());

                // response could not be derived - call authorize() method to update current operation
<<<<<<< HEAD
                responseObject = authorize(operationId, userId, organizationId);
=======
                responseObject = authorize(operationId, userId, null, null);
>>>>>>> 2e0cea23
            }
            // TODO: Allow passing custom parameters
            switch (responseObject.getResult()) {
                case DONE: {
                    return provider.doneAuthentication(userId);
                }
                case FAILED: {
                    return provider.failedAuthentication(userId, responseObject.getResultDescription());
                }
                case CONTINUE: {
                    return provider.continueAuthentication(responseObject.getOperationId(), userId, responseObject.getSteps());
                }
                default: {
                    return provider.failedAuthentication(userId, "error.unknown");
                }
            }
        } catch (NextStepServiceException e) {
            logger.error("Error while building authorization response", e);
            throw new CommunicationFailedException("Step authorization failed");
        }
    }

    /**
     * Clear current browser session.
     */
    protected void clearCurrentBrowserSession() {
        authenticationManagementService.clearContext();
    }

    /**
     * Authenticate current browser session.
     */
    protected void authenticateCurrentBrowserSession() {
        authenticationManagementService.authenticateCurrentSession();
        try {
            final GetOperationDetailResponse operation = getOperation();
            if (AuthResult.DONE.equals(operation.getResult())) {
                authenticationManagementService.pendingAuthenticationToAuthentication();
            }
        } catch (AuthStepException e) {
            logger.error("Error occurred while authenticating browser session", e);
        }
    }

    /**
     * Returns whether current authentication method is available in operation steps.
     * @param operation Operation.
     * @return Whether authentication method is available.
     */
    protected boolean isAuthMethodAvailable(GetOperationDetailResponse operation) {
        final AuthMethod currentAuthMethod = getAuthMethodName();
        return isAuthMethodAvailable(operation, currentAuthMethod);
    }

    /**
     * Returns whether authentication method is available in operation steps.
     * @param operation Operation.
     * @param authMethod Authentication method.
     * @return Whether authentication method is available.
     */
    private boolean isAuthMethodAvailable(GetOperationDetailResponse operation, AuthMethod authMethod) {
        for (AuthStep step: operation.getSteps()) {
            if (step.getAuthMethod() == authMethod) {
                return true;
            }
        }
        return false;
    }

    /**
     * Retrieve operation and validate it.
     * @param operationId Operation ID.
     * @throws NextStepServiceException Thrown when communication with Next Step server fails.
     * @throws AuthStepException Thrown when operation state is invalid.
     */
    private GetOperationDetailResponse validateOperationState(String operationId) throws NextStepServiceException, AuthStepException {
        final ObjectResponse<GetOperationDetailResponse> operationDetail = nextStepClient.getOperationDetail(operationId);
        final GetOperationDetailResponse operation = operationDetail.getResponseObject();
        validateOperationState(operation);
        return operation;
    }

    /**
     * Validate that operation state is valid in current step.
     * @param operation Operation.
     * @throws AuthStepException Thrown when operation state is invalid.
     */
    private void validateOperationState(GetOperationDetailResponse operation) throws AuthStepException {
        if (operation == null) {
            logger.error("Operation is not available");
            throw new OperationNotAvailableException("Operation is not available");
        }
        logger.debug("Validate operation started, operation ID: {}", operation.getOperationId());
        if (operation.getResult() == AuthResult.FAILED) {
            List<OperationHistory> operationHistory = operation.getHistory();
            if (operationHistory.size() == 0 || operationHistory.get(operationHistory.size()-1).getRequestAuthStepResult() != AuthStepResult.CANCELED) {
                // allow displaying of canceled operations - operation may be canceled in mobile app and later displayed in web UI
                logger.warn("Operation has already failed, operation ID: {}", operation.getOperationId());
                throw new OperationAlreadyFailedException("Operation has already failed");
            }
        }
        final AuthMethod currentAuthMethod = getAuthMethodName();
        List<OperationHistory> operationHistoryList = operation.getHistory();
        if (operationHistoryList == null || operationHistoryList.isEmpty()) {
            logger.error("Operation is missing its history, operation ID: {}", operation.getOperationId());
            throw new OperationMissingHistoryException("Operation is missing its history");
        }
        AuthMethod chosenAuthMethod = operation.getChosenAuthMethod();
        if (chosenAuthMethod != null) {
            // check that chosen authentication method matches next steps
            if (!isAuthMethodAvailable(operation, chosenAuthMethod)) {
                logger.warn("Invalid chosen authentication method, operation ID: {}, authentication method: {}", operation.getOperationId(), chosenAuthMethod.toString());
                throw new InvalidChosenMethodException("Invalid chosen authentication method: "+chosenAuthMethod);
            }
        }
        if (operation.getResult() == AuthResult.CONTINUE) {
            // verify operation hash
            String clientOperationHash = request.getHeader("X-OPERATION-HASH");
            String currentOperationHash = operationSessionService.generateOperationHash(operation.getOperationId());
            // mobile API clients do not send operation hash - when operation hash is missing, concurrency check is not performed
            if (clientOperationHash != null && !clientOperationHash.equals(currentOperationHash)) {
                logger.warn("Operation was interrupted, operation ID: {}", operation.getOperationId());
                throw new OperationInterruptedException("Operation was interrupted");
            }
            // special handling for SHOW_OPERATION_DETAIL - endpoint can be called only when either SMS_KEY or POWERAUTH_TOKEN are present in next steps
            if (currentAuthMethod == AuthMethod.SHOW_OPERATION_DETAIL) {
                if (!isAuthMethodAvailable(operation, AuthMethod.SMS_KEY) && !isAuthMethodAvailable(operation, AuthMethod.POWERAUTH_TOKEN)) {
                    logger.warn("Authentication method is not available, operation ID: {}, authentication method: {}", operation.getOperationId(), currentAuthMethod.toString());
                    throw new AuthMethodNotAvailableException("Authentication method is not available: " + currentAuthMethod);
                }
            }
        }
        logger.debug("Operation validation succeeded, operation ID: {}", operation.getOperationId());
    }

    /**
     * Resolves the number of remaining authentication attempts.
     * @param remainingAttemptsDA Number of remaining attempts from Data Adapter.
     * @param remainingAttemptsNS Number of remaining attempts from Next Step.
     * @return Resolved number of remaining attempts. Null value is returned for no limit.
     */
    protected Integer resolveRemainingAttempts(Integer remainingAttemptsDA, Integer remainingAttemptsNS) {
        if (remainingAttemptsDA == null && remainingAttemptsNS == null) {
            // no remaining attempts are set
            return null;
        } else if (remainingAttemptsDA == null) {
            // only NS remaining attempts are set
            return remainingAttemptsNS;
        } else if (remainingAttemptsNS == null) {
            // only DA remaining attempts are set
            return remainingAttemptsDA;
        } else if (remainingAttemptsDA < remainingAttemptsNS) {
            // DA has smaller number of remaining attempts
            return remainingAttemptsDA;
        } else {
            // NS has smaller number of remaining attempts
            return remainingAttemptsNS;
        }
    }

    /**
     * Filter the list of steps based on current availability of authentication methods.
     * @param authSteps List of authentication steps.
     * @param userId User ID, use null for unknown user ID.
     * @param operationId Operation ID.
     */
    private void filterStepsBasedOnActiveAuthMethods(List<AuthStep> authSteps, String userId, String operationId) {
        Set<AuthStep> authStepsToRemove = new HashSet<>();
        for (AuthStep authStep: authSteps) {
            if (!authMethodQueryService.isAuthMethodEnabled(authStep.getAuthMethod(), userId, operationId)) {
                authStepsToRemove.add(authStep);
            }
        }
        authSteps.removeAll(authStepsToRemove);
    }

    /**
     * Class providing callbacks for operation authentication outcomes.
     */
    public abstract class AuthResponseProvider {

        /**
         * Called in case user successfully authenticated and no other authentication is needed.
         *
         * @param userId User ID.
         * @return Information about successful authentication, confirmation step.
         */
        public abstract R doneAuthentication(String userId);

        /**
         * Called in case authentication fails and no other steps can be performed.
         *
         * @param userId       User ID.
         * @param failedReason Reason for the failure.
         * @return Information about authentication failure, error step.
         */
        public abstract R failedAuthentication(String userId, String failedReason);

        /**
         * Called in case authentication should continue with next step(s).
         *
         * @param operationId Operation ID of the current operation.
         * @param userId      User ID.
         * @param steps       List of next steps to be performed.
         * @return Information about next steps for given operation.
         */
        public abstract R continueAuthentication(String operationId, String userId, List<AuthStep> steps);
    }


}<|MERGE_RESOLUTION|>--- conflicted
+++ resolved
@@ -222,13 +222,8 @@
      * @throws NextStepServiceException In case communication fails.
      * @throws AuthStepException In case authorization fails.
      */
-<<<<<<< HEAD
     protected UpdateOperationResponse authorize(String operationId, String userId, String organizationId) throws NextStepServiceException, AuthStepException {
-        return authorize(operationId, userId, organizationId, null);
-=======
-    protected UpdateOperationResponse authorize(String operationId, String userId) throws NextStepServiceException, AuthStepException {
         return authorize(operationId, userId, null, null);
->>>>>>> 2e0cea23
     }
 
     /**
@@ -242,30 +237,17 @@
      * @throws NextStepServiceException In case communication fails.
      * @throws AuthStepException In case authorization fails.
      */
-<<<<<<< HEAD
-    protected UpdateOperationResponse authorize(String operationId, String userId, String organizationId, List<KeyValueParameter> params) throws NextStepServiceException, AuthStepException {
+    protected UpdateOperationResponse authorize(String operationId, String userId, String organizationId, List<KeyValueParameter> params, ApplicationContext applicationContext) throws NextStepServiceException, AuthStepException {
         logger.info("Step authorization started, operation ID: {}, user ID: {}, authentication method: {}", operationId, userId, getAuthMethodName().toString());
         // validate operation before requesting update
         GetOperationDetailResponse operation = validateOperationState(operationId);
-        ObjectResponse<UpdateOperationResponse> response = nextStepClient.updateOperation(operationId, userId, organizationId, getAuthMethodName(), AuthStepResult.CONFIRMED, null, params);
-=======
-    protected UpdateOperationResponse authorize(String operationId, String userId, List<KeyValueParameter> params, ApplicationContext applicationContext) throws NextStepServiceException, AuthStepException {
-        logger.info("Step authorization started, operation ID: {}, user ID: {}, authentication method: {}", operationId, userId, getAuthMethodName().toString());
-        // validate operation before requesting update
-        GetOperationDetailResponse operation = validateOperationState(operationId);
-        ObjectResponse<UpdateOperationResponse> response = nextStepClient.updateOperation(operationId, userId, getAuthMethodName(), AuthStepResult.CONFIRMED, null, params, applicationContext);
->>>>>>> 2e0cea23
+        ObjectResponse<UpdateOperationResponse> response = nextStepClient.updateOperation(operationId, userId, organizationId, getAuthMethodName(), AuthStepResult.CONFIRMED, null, params, applicationContext);
         // notify Data Adapter in case operation is in DONE state now
         if (response.getResponseObject().getResult()==AuthResult.DONE) {
             try {
                 FormData formData = new FormDataConverter().fromOperationFormData(operation.getFormData());
-<<<<<<< HEAD
-                OperationContext operationContext = new OperationContext(operation.getOperationId(), operation.getOperationName(), operation.getOperationData(), formData);
+                OperationContext operationContext = new OperationContext(operation.getOperationId(), operation.getOperationName(), operation.getOperationData(), formData, applicationContext);
                 dataAdapterClient.operationChangedNotification(OperationChange.DONE, userId, organizationId, operationContext);
-=======
-                OperationContext operationContext = new OperationContext(operation.getOperationId(), operation.getOperationName(), operation.getOperationData(), formData, applicationContext);
-                dataAdapterClient.operationChangedNotification(OperationChange.DONE, userId, operationContext);
->>>>>>> 2e0cea23
             } catch (DataAdapterClientErrorException ex) {
                 logger.error("Error while notifying Data Adapter", ex);
             }
@@ -291,23 +273,14 @@
         logger.info("Fail step started, operation ID: {}, user ID: {}, authentication method: {}", operationId, userId, getAuthMethodName().toString());
         // validate operation before requesting update
         GetOperationDetailResponse operation = validateOperationState(operationId);
-<<<<<<< HEAD
-        ObjectResponse<UpdateOperationResponse> response = nextStepClient.updateOperation(operationId, userId, operation.getOrganizationId(), getAuthMethodName(), AuthStepResult.AUTH_FAILED, null, params);
-=======
         ApplicationContext applicationContext = operation.getApplicationContext();
-        ObjectResponse<UpdateOperationResponse> response = nextStepClient.updateOperation(operationId, userId, getAuthMethodName(), AuthStepResult.AUTH_FAILED, null, params, applicationContext);
->>>>>>> 2e0cea23
+        ObjectResponse<UpdateOperationResponse> response = nextStepClient.updateOperation(operationId, userId, operation.getOrganizationId(), getAuthMethodName(), AuthStepResult.AUTH_FAILED, null, params, applicationContext);
         // notify Data Adapter in case operation is in FAILED state now
         if (response.getResponseObject().getResult()==AuthResult.FAILED) {
             try {
                 FormData formData = new FormDataConverter().fromOperationFormData(operation.getFormData());
-<<<<<<< HEAD
-                OperationContext operationContext = new OperationContext(operation.getOperationId(), operation.getOperationName(), operation.getOperationData(), formData);
+                OperationContext operationContext = new OperationContext(operation.getOperationId(), operation.getOperationName(), operation.getOperationData(), formData, applicationContext);
                 dataAdapterClient.operationChangedNotification(OperationChange.FAILED, userId, operation.getOrganizationId(), operationContext);
-=======
-                OperationContext operationContext = new OperationContext(operation.getOperationId(), operation.getOperationName(), operation.getOperationData(), formData, applicationContext);
-                dataAdapterClient.operationChangedNotification(OperationChange.FAILED, userId, operationContext);
->>>>>>> 2e0cea23
             } catch (DataAdapterClientErrorException ex) {
                 logger.error("Error while notifying Data Adapter", ex);
             }
@@ -332,23 +305,14 @@
         logger.info("Step cancel started, operation ID: {}, authentication method: {}", operationId, getAuthMethodName().toString());
         // validate operation before requesting update
         GetOperationDetailResponse operation = validateOperationState(operationId);
-<<<<<<< HEAD
-        ObjectResponse<UpdateOperationResponse> response = nextStepClient.updateOperation(operationId, userId, operation.getOrganizationId(), getAuthMethodName(), AuthStepResult.CANCELED, cancelReason.toString(), params);
-=======
         ApplicationContext applicationContext = operation.getApplicationContext();
-        ObjectResponse<UpdateOperationResponse> response = nextStepClient.updateOperation(operationId, userId, getAuthMethodName(), AuthStepResult.CANCELED, cancelReason.toString(), params, applicationContext);
->>>>>>> 2e0cea23
+        ObjectResponse<UpdateOperationResponse> response = nextStepClient.updateOperation(operationId, userId, operation.getOrganizationId(), getAuthMethodName(), AuthStepResult.CANCELED, cancelReason.toString(), params, applicationContext);
         // notify Data Adapter in case operation is in FAILED state now
         if (response.getResponseObject().getResult()==AuthResult.FAILED) {
             try {
                 FormData formData = new FormDataConverter().fromOperationFormData(operation.getFormData());
-<<<<<<< HEAD
-                OperationContext operationContext = new OperationContext(operation.getOperationId(), operation.getOperationName(), operation.getOperationData(), formData);
+                OperationContext operationContext = new OperationContext(operation.getOperationId(), operation.getOperationName(), operation.getOperationData(), formData, applicationContext);
                 dataAdapterClient.operationChangedNotification(OperationChange.CANCELED, userId, operation.getOrganizationId(), operationContext);
-=======
-                OperationContext operationContext = new OperationContext(operation.getOperationId(), operation.getOperationName(), operation.getOperationData(), formData, applicationContext);
-                dataAdapterClient.operationChangedNotification(OperationChange.CANCELED, userId, operationContext);
->>>>>>> 2e0cea23
             } catch (DataAdapterClientErrorException ex) {
                 logger.error("Error while notifying Data Adapter", ex);
             }
@@ -451,20 +415,12 @@
                 // cancel operations in Next Step
                 final ObjectResponse<GetOperationDetailResponse> operation = nextStepClient.getOperationDetail(operationToCancel.getOperationId());
                 final GetOperationDetailResponse operationDetail = operation.getResponseObject();
-<<<<<<< HEAD
-                nextStepClient.updateOperation(operationDetail.getOperationId(), operationDetail.getUserId(), operationDetail.getOrganizationId(), getAuthMethodName(), AuthStepResult.CANCELED, OperationCancelReason.INTERRUPTED_OPERATION.toString(), null);
-                // notify Data Adapter about cancellation
-                FormData formData = new FormDataConverter().fromOperationFormData(operation.getResponseObject().getFormData());
-                OperationContext operationContext = new OperationContext(operationDetail.getOperationId(), operationDetail.getOperationName(), operationDetail.getOperationData(), formData);
-                dataAdapterClient.operationChangedNotification(OperationChange.CANCELED, operationDetail.getUserId(), operationDetail.getOrganizationId(), operationContext);
-=======
                 final ApplicationContext applicationContext = operationDetail.getApplicationContext();
-                nextStepClient.updateOperation(operationDetail.getOperationId(), operationDetail.getUserId(), getAuthMethodName(), AuthStepResult.CANCELED, OperationCancelReason.INTERRUPTED_OPERATION.toString(), null, applicationContext);
+                nextStepClient.updateOperation(operationDetail.getOperationId(), operationDetail.getUserId(), operationDetail.getOrganizationId(), getAuthMethodName(), AuthStepResult.CANCELED, OperationCancelReason.INTERRUPTED_OPERATION.toString(), null, applicationContext);
                 // notify Data Adapter about cancellation
                 FormData formData = new FormDataConverter().fromOperationFormData(operation.getResponseObject().getFormData());
                 OperationContext operationContext = new OperationContext(operationDetail.getOperationId(), operationDetail.getOperationName(), operationDetail.getOperationData(), formData, applicationContext);
-                dataAdapterClient.operationChangedNotification(OperationChange.CANCELED, operationDetail.getUserId(), operationContext);
->>>>>>> 2e0cea23
+                dataAdapterClient.operationChangedNotification(OperationChange.CANCELED, operationDetail.getUserId(), operationDetail.getOrganizationId(), operationContext);
             } catch (NextStepServiceException | DataAdapterClientErrorException e) {
                 // errors occurring when canceling previous operations are not critical
                 logger.error("Error while canceling previous operation", e);
@@ -498,11 +454,7 @@
                 String operationId = authenticationManagementService.updateAuthenticationWithUserDetails(userId, authResult.getOrganizationId());
 
                 // response could not be derived - call authorize() method to update current operation
-<<<<<<< HEAD
-                responseObject = authorize(operationId, userId, organizationId);
-=======
-                responseObject = authorize(operationId, userId, null, null);
->>>>>>> 2e0cea23
+                responseObject = authorize(operationId, userId, organizationId, null, null);
             }
             // TODO: Allow passing custom parameters
             switch (responseObject.getResult()) {
