/*
 * Copyright 2017 Lime - HighTech Solutions s.r.o.
 *
 * Licensed under the Apache License, Version 2.0 (the "License");
 * you may not use this file except in compliance with the License.
 * You may obtain a copy of the License at
 *
 * http://www.apache.org/licenses/LICENSE-2.0
 *
 * Unless required by applicable law or agreed to in writing, software
 * distributed under the License is distributed on an "AS IS" BASIS,
 * WITHOUT WARRANTIES OR CONDITIONS OF ANY KIND, either express or implied.
 * See the License for the specific language governing permissions and
 * limitations under the License.
 */

package io.getlime.security.powerauth.lib.webflow.authentication.controller;

import io.getlime.core.rest.model.base.response.ObjectResponse;
import io.getlime.security.powerauth.lib.dataadapter.client.DataAdapterClient;
import io.getlime.security.powerauth.lib.dataadapter.client.DataAdapterClientErrorException;
import io.getlime.security.powerauth.lib.dataadapter.model.entity.OperationChange;
import io.getlime.security.powerauth.lib.nextstep.client.NextStepClient;
import io.getlime.security.powerauth.lib.nextstep.model.entity.AuthStep;
import io.getlime.security.powerauth.lib.nextstep.model.entity.KeyValueParameter;
import io.getlime.security.powerauth.lib.nextstep.model.entity.OperationFormData;
import io.getlime.security.powerauth.lib.nextstep.model.entity.OperationHistory;
import io.getlime.security.powerauth.lib.nextstep.model.enumeration.AuthMethod;
import io.getlime.security.powerauth.lib.nextstep.model.enumeration.AuthResult;
import io.getlime.security.powerauth.lib.nextstep.model.enumeration.AuthStepResult;
import io.getlime.security.powerauth.lib.nextstep.model.enumeration.OperationCancelReason;
import io.getlime.security.powerauth.lib.nextstep.model.exception.NextStepServiceException;
import io.getlime.security.powerauth.lib.nextstep.model.response.CreateOperationResponse;
import io.getlime.security.powerauth.lib.nextstep.model.response.GetOperationDetailResponse;
import io.getlime.security.powerauth.lib.nextstep.model.response.UpdateOperationResponse;
import io.getlime.security.powerauth.lib.webflow.authentication.base.AuthStepRequest;
import io.getlime.security.powerauth.lib.webflow.authentication.base.AuthStepResponse;
import io.getlime.security.powerauth.lib.webflow.authentication.exception.AuthStepException;
import io.getlime.security.powerauth.lib.webflow.authentication.repository.model.entity.OperationSessionEntity;
import io.getlime.security.powerauth.lib.webflow.authentication.security.UserOperationAuthentication;
import io.getlime.security.powerauth.lib.webflow.authentication.service.AuthMethodQueryService;
import io.getlime.security.powerauth.lib.webflow.authentication.service.AuthenticationManagementService;
import io.getlime.security.powerauth.lib.webflow.authentication.service.MessageTranslationService;
import io.getlime.security.powerauth.lib.webflow.authentication.service.OperationSessionService;
import org.springframework.beans.factory.annotation.Autowired;
import org.springframework.stereotype.Component;

import javax.servlet.http.HttpServletRequest;
import java.util.HashSet;
import java.util.List;
import java.util.Set;
import java.util.logging.Level;
import java.util.logging.Logger;

/**
 * Base controller for any authentication method. Controller class is templated using three attributes.
 * <p>
 * <ul>
 * <li>T - extension of AuthStepRequest.</li>
 * <li>R - extension of AuthStepResponse.</li>
 * <li>E - extension of AuthStepException.</li>
 * </ul>
 *
 * @author Petr Dvorak, petr@lime-company.eu
 */
@Component
public abstract class AuthMethodController<T extends AuthStepRequest, R extends AuthStepResponse, E extends AuthStepException> {

    @Autowired
    private AuthenticationManagementService authenticationManagementService;

    @Autowired
    private NextStepClient nextStepClient;

    @Autowired
    private AuthMethodQueryService authMethodQueryService;

    @Autowired
    private DataAdapterClient dataAdapterClient;

    @Autowired
    private MessageTranslationService messageTranslationService;

    @Autowired
    private OperationSessionService operationSessionService;

    @Autowired
    private HttpServletRequest request;

    protected GetOperationDetailResponse getOperation() throws AuthStepException {
        final UserOperationAuthentication pendingUserAuthentication = authenticationManagementService.getPendingUserAuthentication();
        if (pendingUserAuthentication != null) {
            String operationId = pendingUserAuthentication.getOperationId();
            if (operationId != null) {
                return getOperation(operationId);
            } else {
                throw new AuthStepException("operation.notAvailable", new NullPointerException());
            }
        } else {
            throw new AuthStepException("operation.notAvailable", new NullPointerException());
        }
    }

    protected GetOperationDetailResponse getOperation(String operationId) throws AuthStepException {
        try {
            final ObjectResponse<GetOperationDetailResponse> operationDetail = nextStepClient.getOperationDetail(operationId);
            final GetOperationDetailResponse operation = operationDetail.getResponseObject();
            validateOperationState(operation);
            filterStepsBasedOnActiveAuthMethods(operation.getSteps(), operation.getUserId(), operationId);
            // translate formData messages
            messageTranslationService.translateFormData(operation.getFormData());
            return operation;
        } catch (NextStepServiceException e) {
            Logger.getLogger(this.getClass().getName()).log(Level.SEVERE, "Error occurred in Next Step server", e);
            return null;
        }
    }

    abstract protected AuthMethod getAuthMethodName();

    protected List<GetOperationDetailResponse> getOperationListForUser(String userId) {
        try {
            final ObjectResponse<List<GetOperationDetailResponse>> operations = nextStepClient.getPendingOperations(userId, getAuthMethodName());
            final List<GetOperationDetailResponse> responseObject = operations.getResponseObject();
            for (GetOperationDetailResponse response: responseObject) {
                // translate formData messages
                messageTranslationService.translateFormData(response.getFormData());
            }
            return operations.getResponseObject();
        } catch (NextStepServiceException e) {
            return null;
        }
    }

    /**
     * Method to authenticate user with provided request object.
     *
     * @param request Request with authentication object information.
     * @return String with user ID.
     * @throws E In case error occurs during authentication.
     */
    protected String authenticate(T request) throws E {
        return null;
    }

    /**
     * Authorize operation with provided ID with user with given user ID.
     *
     * @param operationId Operation ID of operation to be authorized.
     * @param userId      User ID of user who should authorize operation.
     * @return Response with information about operation update result.
     * @throws NextStepServiceException In case communication fails.
     */
    protected UpdateOperationResponse authorize(String operationId, String userId) throws NextStepServiceException, AuthStepException {
        return authorize(operationId, userId, null);
    }

    /**
     * Authorize operation with provided ID with user with given user ID.
     *
     * @param operationId Operation ID of operation to be authorized.
     * @param userId      User ID of user who should authorize operation.
     * @param params      Custom parameters.
     * @return Response with information about operation update result.
     * @throws NextStepServiceException In case communication fails.
     */
    protected UpdateOperationResponse authorize(String operationId, String userId, List<KeyValueParameter> params) throws NextStepServiceException, AuthStepException {
        // validate operation before requesting update
        validateOperationState(operationId);
        ObjectResponse<UpdateOperationResponse> response = nextStepClient.updateOperation(operationId, userId, getAuthMethodName(), AuthStepResult.CONFIRMED, null, params);
        // notify Data Adapter in case operation is in DONE state now
        if (response.getResponseObject().getResult()==AuthResult.DONE) {
            try {
                dataAdapterClient.operationChangedNotification(OperationChange.DONE, userId, operationId);
            } catch (DataAdapterClientErrorException ex) {
                Logger.getLogger(this.getClass().getName()).log(Level.SEVERE, "Error while notifying Data Adapter", ex);
            }
        }
        // update operation result in operation to HTTP session mapping
        operationSessionService.updateOperationResult(operationId, response.getResponseObject().getResult());
        filterStepsBasedOnActiveAuthMethods(response.getResponseObject().getSteps(), userId, operationId);
        return response.getResponseObject();
    }

    /**
     * Fail the operation with provided operation ID with user with given user ID.
     *
     * @param operationId Operation ID of operation to fail.
     * @param userId      User ID of user who owns the operation.
     * @param params      Custom parameters.
     * @return Response with information about operation update result.
     * @throws NextStepServiceException In case communication fails.
     */
    protected UpdateOperationResponse failAuthorization(String operationId, String userId, List<KeyValueParameter> params) throws NextStepServiceException, AuthStepException {
        // validate operation before requesting update
        validateOperationState(operationId);
        ObjectResponse<UpdateOperationResponse> response = nextStepClient.updateOperation(operationId, userId, getAuthMethodName(), AuthStepResult.AUTH_FAILED, null, params);
        // notify Data Adapter in case operation is in FAILED state now
        if (response.getResponseObject().getResult()==AuthResult.FAILED) {
            try {
                dataAdapterClient.operationChangedNotification(OperationChange.FAILED, userId, operationId);
            } catch (DataAdapterClientErrorException ex) {
                Logger.getLogger(this.getClass().getName()).log(Level.SEVERE, "Error while notifying Data Adapter", ex);
            }
        }
        // update operation result in operation to HTTP session mapping
        operationSessionService.updateOperationResult(operationId, response.getResponseObject().getResult());
        filterStepsBasedOnActiveAuthMethods(response.getResponseObject().getSteps(), userId, operationId);
        return response.getResponseObject();
    }

    /**
     * @param operationId  Operation ID of operation to cancel.
     * @param userId       User ID of user who owns the operation.
     * @param params       Custom parameters.
     * @param cancelReason Reason for cancellation of the operation.
     * @return Response with information about operation update result.
     * @throws NextStepServiceException In case communication fails.
     */
    protected UpdateOperationResponse cancelAuthorization(String operationId, String userId, OperationCancelReason cancelReason, List<KeyValueParameter> params) throws NextStepServiceException, AuthStepException {
        // validate operation before requesting update
        validateOperationState(operationId);
        ObjectResponse<UpdateOperationResponse> response = nextStepClient.updateOperation(operationId, userId, getAuthMethodName(), AuthStepResult.CANCELED, cancelReason.toString(), params);
        // notify Data Adapter in case operation is in FAILED state now
        if (response.getResponseObject().getResult()==AuthResult.FAILED) {
            try {
                dataAdapterClient.operationChangedNotification(OperationChange.CANCELED, userId, operationId);
            } catch (DataAdapterClientErrorException ex) {
                Logger.getLogger(this.getClass().getName()).log(Level.SEVERE, "Error while notifying Data Adapter", ex);
            }
        }
        // update operation result in operation to HTTP session mapping
        operationSessionService.updateOperationResult(operationId, response.getResponseObject().getResult());
        filterStepsBasedOnActiveAuthMethods(response.getResponseObject().getSteps(), userId, operationId);
        return response.getResponseObject();
    }

    /**
     * Initiate a new operation with given name, data and parameters.
     *
     * @param operationName Name of the operation to be created.
     * @param operationData Data of the operation.
     * @param formData      Form data used for displaying the operation details.
     * @param params        Additional parameters of the operation.
     * @param provider      Provider that implements authentication callback.
     * @return Response indicating next step, based on provider response.
     */
<<<<<<< HEAD
    protected R initiateOperationWithName(String operationName, String operationData, OperationFormData formData, List<KeyValueParameter> params, AuthResponseProvider provider) {
        try {
            ObjectResponse<CreateOperationResponse> response = nextStepClient.createOperation(operationName, operationData, formData, params);
=======
    protected R initiateOperationWithName(String operationName, String operationData, String httpSessionId, List<KeyValueParameter> params, AuthResponseProvider provider) {
        try {
            // cancel previous active operations
            cancelOperationsInHttpSession(httpSessionId);
            ObjectResponse<CreateOperationResponse> response = nextStepClient.createOperation(operationName, operationData, httpSessionId, params);
>>>>>>> cba94400
            CreateOperationResponse responseObject = response.getResponseObject();
            String operationId = responseObject.getOperationId();
            // persist mapping of operation to HTTP session
            operationSessionService.persistOperationToSessionMapping(operationId, httpSessionId, responseObject.getResult());
            filterStepsBasedOnActiveAuthMethods(responseObject.getSteps(), null, operationId);
            authenticationManagementService.createAuthenticationWithOperationId(operationId);
            return provider.continueAuthentication(operationId, null, responseObject.getSteps());
        } catch (NextStepServiceException e) {
            Logger.getLogger(this.getClass().getName()).log(Level.SEVERE, "Error while initiating operation", e);
            return provider.failedAuthentication(null, "error.unknown");
        }
    }

    /**
     * Continue an existing operation.
     *
     * @param operationId ID of operation to be fetched.
     * @param provider    Provider that implements authentication callback.
     * @return Response indicating next step, based on provider response.
     */
    protected R continueOperationWithId(String operationId, String httpSessionId, AuthResponseProvider provider) {
        try {
            final GetOperationDetailResponse operation = getOperation(operationId);
            // check whether session is already initiated - page refresh could cause double initialization
            // if it is not initiated yet, persist operation to session mapping
            OperationSessionEntity operationSessionEntity = operationSessionService.getOperationToSessionMapping(operationId);
            if (operationSessionEntity == null) {
                // cancel previous active operations
                cancelOperationsInHttpSession(httpSessionId);
                // persist mapping of operation to HTTP session
                operationSessionService.persistOperationToSessionMapping(operationId, httpSessionId, operation.getResult());
            }
            final String userId = operation.getUserId();
            filterStepsBasedOnActiveAuthMethods(operation.getSteps(), userId, operationId);
            if (userId != null) {
                authenticationManagementService.updateAuthenticationWithUserId(userId);
            }
            if (AuthResult.DONE.equals(operation.getResult())) {
                return provider.doneAuthentication(userId);
            } else {
                return provider.continueAuthentication(operationId, userId, operation.getSteps());
            }
        } catch (AuthStepException e) {
            Logger.getLogger(this.getClass().getName()).log(Level.SEVERE, "Error while updating operation", e);
            return provider.failedAuthentication(null, e.getMessage());
        }
    }

    /**
     * Cancel active operations within HTTP session.
     *
     * @param httpSessionId HTTP session ID.
     */
    private void cancelOperationsInHttpSession(String httpSessionId) {
        // at first cancel operations within same HTTP session in the operation to session mapping
        List<OperationSessionEntity> operationsToCancel = operationSessionService.cancelOperationsInHttpSession(httpSessionId);
        for (OperationSessionEntity operationToCancel: operationsToCancel) {
            try {
                // cancel operations in Next Step
                final ObjectResponse<GetOperationDetailResponse> operation = nextStepClient.getOperationDetail(operationToCancel.getOperationId());
                final GetOperationDetailResponse operationDetail = operation.getResponseObject();
                nextStepClient.updateOperation(operationDetail.getOperationId(), operationDetail.getUserId(), getAuthMethodName(), AuthStepResult.CANCELED, OperationCancelReason.INTERRUPTED_OPERATION.toString(), null);
                // notify Data Adapter about cancellation
                dataAdapterClient.operationChangedNotification(OperationChange.CANCELED, operationDetail.getUserId(), operationDetail.getOperationId());
            } catch (NextStepServiceException | DataAdapterClientErrorException e) {
                // errors occurring when canceling previous operations are not critical
                Logger.getLogger(this.getClass().getName()).log(Level.SEVERE, "Error while canceling previous operation", e);
            }
        }
    }

    /**
     * Build next authentication step information for given operation.
     *
     * @param request  Request containing information about the current authentication.
     * @param provider Provider with authentication callback implementation.
     * @return Response indicating next step, based on provider response.
     * @throws AuthStepException In case authentication fails.
     */
    protected R buildAuthorizationResponse(T request, AuthResponseProvider provider) throws AuthStepException {
        try {
            String userId = authenticate(request);
            UpdateOperationResponse responseObject;
            if (userId == null) {
                GetOperationDetailResponse operation = getOperation();
                // user was not authenticated - fail authorization
                authenticationManagementService.clearContext();
                responseObject = failAuthorization(operation.getOperationId(), null, null);
            } else {
                // user was authenticated - complete authorization
                String operationId = authenticationManagementService.updateAuthenticationWithUserId(userId);

                // response could not be derived - call authorize() method to update current operation
                responseObject = authorize(operationId, userId, null);
            }
            // TODO: Allow passing custom parameters
            switch (responseObject.getResult()) {
                case DONE: {
                    return provider.doneAuthentication(userId);
                }
                case FAILED: {
                    return provider.failedAuthentication(userId, responseObject.getResultDescription());
                }
                case CONTINUE: {
                    return provider.continueAuthentication(responseObject.getOperationId(), userId, responseObject.getSteps());
                }
                default: {
                    return provider.failedAuthentication(userId, "error.unknown");
                }
            }
        } catch (NextStepServiceException e) {
            Logger.getLogger(this.getClass().getName()).log(Level.SEVERE, "Error while building authorization response", e);
            throw new AuthStepException(e.getError().getMessage(), e);
        }
    }

    protected void clearCurrentBrowserSession() {
        authenticationManagementService.clearContext();
    }

    protected void authenticateCurrentBrowserSession() {
        authenticationManagementService.authenticateCurrentSession();
        try {
            final GetOperationDetailResponse operation = getOperation();
            if (AuthResult.DONE.equals(operation.getResult())) {
                authenticationManagementService.pendingAuthenticationToAuthentication();
            }
        } catch (AuthStepException e) {
            Logger.getLogger(this.getClass().getName()).log(Level.SEVERE, "Error while authenticating browser session", e);
        }
    }

    /**
     * Returns whether current authentication method is available in operation steps.
     * @param operation Operation.
     * @return Whether authentication method is available.
     */
    protected boolean isAuthMethodAvailable(GetOperationDetailResponse operation) {
        final AuthMethod currentAuthMethod = getAuthMethodName();
        return isAuthMethodAvailable(operation, currentAuthMethod);
    }

    /**
     * Returns whether authentication method is available in operation steps.
     * @param operation Operation.
     * @param authMethod Authentication method.
     * @return Whether authentication method is available.
     */
    private boolean isAuthMethodAvailable(GetOperationDetailResponse operation, AuthMethod authMethod) {
        for (AuthStep step: operation.getSteps()) {
            if (step.getAuthMethod() == authMethod) {
                return true;
            }
        }
        return false;
    }

    /**
     * Retrieve operation and validate it.
     * @param operationId Operation ID.
     * @throws NextStepServiceException Thrown when communication with Next Step server fails.
     * @throws AuthStepException Thrown when operation state is invalid.
     */
    private void validateOperationState(String operationId) throws NextStepServiceException, AuthStepException {
        final ObjectResponse<GetOperationDetailResponse> operationDetail = nextStepClient.getOperationDetail(operationId);
        final GetOperationDetailResponse operation = operationDetail.getResponseObject();
        validateOperationState(operation);
    }

    /**
     * Validate that operation state is valid in current step.
     * @param operation Operation.
     * @throws AuthStepException Thrown when operation state is invalid.
     */
    private void validateOperationState(GetOperationDetailResponse operation) throws AuthStepException {
        if (operation == null) {
            throw new AuthStepException("operation.notAvailable", new NullPointerException());
        }
        if (operation.getResult() == AuthResult.FAILED) {
            throw new AuthStepException("operation.alreadyFailed", new IllegalStateException());
        }
        final AuthMethod currentAuthMethod = getAuthMethodName();
        List<OperationHistory> operationHistoryList = operation.getHistory();
        if (operationHistoryList == null || operationHistoryList.isEmpty()) {
            throw new AuthStepException("operation.missingHistory", new IllegalStateException());
        }
        AuthMethod chosenAuthMethod = operation.getChosenAuthMethod();
        if (chosenAuthMethod != null) {
            // check that chosen authentication method matches next steps
            if (!isAuthMethodAvailable(operation, chosenAuthMethod)) {
                throw new AuthStepException("operation.invalidChosenMethod", new IllegalStateException());
            }
        }
        if (operation.getResult() == AuthResult.CONTINUE) {
            // verify operation hash
            String clientOperationHash = request.getHeader("X-OPERATION-HASH");
            String currentOperationHash = operationSessionService.generateOperationHash(operation.getOperationId());
            if (clientOperationHash == null) {
                throw new AuthStepException("operation.invalid", new NullPointerException());
            }
            if (!clientOperationHash.equals(currentOperationHash)) {
                throw new AuthStepException("operation.interrupted", new IllegalStateException());
            }
            // check steps for operations with AuthResult = CONTINUE, DONE and FAILED methods do not have steps
            if (currentAuthMethod != AuthMethod.INIT && currentAuthMethod != AuthMethod.SHOW_OPERATION_DETAIL) {
                // check whether AuthMethod is available in next steps, only done in real authentication methods
                if (!isAuthMethodAvailable(operation)) {
                    throw new AuthStepException("operation.methodNotAvailable", new IllegalStateException());
                }
            }
            // special handling for SHOW_OPERATION_DETAIL - endpoint can be called only when either SMS_KEY or POWERAUTH_TOKEN are present in next steps
            if (currentAuthMethod == AuthMethod.SHOW_OPERATION_DETAIL) {
                if (!isAuthMethodAvailable(operation, AuthMethod.SMS_KEY) && !isAuthMethodAvailable(operation, AuthMethod.POWERAUTH_TOKEN)) {
                    throw new AuthStepException("operation.methodNotAvailable", new IllegalStateException());
                }
            }
        }
    }

    /**
     * Filter the list of steps based on current availability of authentication methods.
     * @param authSteps List of authentication steps.
     * @param userId User ID, use null for unknown user ID.
     * @param operationId Operation ID.
     */
    private void filterStepsBasedOnActiveAuthMethods(List<AuthStep> authSteps, String userId, String operationId) {
        Set<AuthStep> authStepsToRemove = new HashSet<>();
        for (AuthStep authStep: authSteps) {
            if (!authMethodQueryService.isAuthMethodEnabled(authStep.getAuthMethod(), userId, operationId)) {
                authStepsToRemove.add(authStep);
            }
        }
        authSteps.removeAll(authStepsToRemove);
    }

    /**
     * Class providing callbacks for operation authentication outcomes.
     */
    public abstract class AuthResponseProvider {

        /**
         * Called in case user successfully authenticated and no other authentication is needed.
         *
         * @param userId User ID.
         * @return Information about successful authentication, confirmation step.
         */
        public abstract R doneAuthentication(String userId);

        /**
         * Called in case authentication fails and no other steps can be performed.
         *
         * @param userId       User ID.
         * @param failedReason Reason for the failure.
         * @return Information about authentication failure, error step.
         */
        public abstract R failedAuthentication(String userId, String failedReason);

        /**
         * Called in case authentication should continue with next step(s).
         *
         * @param operationId Operation ID of the current operation.
         * @param userId      User ID.
         * @param steps       List of next steps to be performed.
         * @return Information about next steps for given operation.
         */
        public abstract R continueAuthentication(String operationId, String userId, List<AuthStep> steps);
    }


}<|MERGE_RESOLUTION|>--- conflicted
+++ resolved
@@ -245,17 +245,9 @@
      * @param provider      Provider that implements authentication callback.
      * @return Response indicating next step, based on provider response.
      */
-<<<<<<< HEAD
     protected R initiateOperationWithName(String operationName, String operationData, OperationFormData formData, List<KeyValueParameter> params, AuthResponseProvider provider) {
         try {
             ObjectResponse<CreateOperationResponse> response = nextStepClient.createOperation(operationName, operationData, formData, params);
-=======
-    protected R initiateOperationWithName(String operationName, String operationData, String httpSessionId, List<KeyValueParameter> params, AuthResponseProvider provider) {
-        try {
-            // cancel previous active operations
-            cancelOperationsInHttpSession(httpSessionId);
-            ObjectResponse<CreateOperationResponse> response = nextStepClient.createOperation(operationName, operationData, httpSessionId, params);
->>>>>>> cba94400
             CreateOperationResponse responseObject = response.getResponseObject();
             String operationId = responseObject.getOperationId();
             // persist mapping of operation to HTTP session
