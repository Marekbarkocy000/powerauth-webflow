/*
 * Copyright 2017 Lime - HighTech Solutions s.r.o.
 *
 * Licensed under the Apache License, Version 2.0 (the "License");
 * you may not use this file except in compliance with the License.
 * You may obtain a copy of the License at
 *
 * http://www.apache.org/licenses/LICENSE-2.0
 *
 * Unless required by applicable law or agreed to in writing, software
 * distributed under the License is distributed on an "AS IS" BASIS,
 * WITHOUT WARRANTIES OR CONDITIONS OF ANY KIND, either express or implied.
 * See the License for the specific language governing permissions and
 * limitations under the License.
 */

package io.getlime.security.powerauth.lib.webflow.authentication.controller;

import io.getlime.core.rest.model.base.response.ObjectResponse;
import io.getlime.security.powerauth.lib.dataadapter.client.DataAdapterClient;
import io.getlime.security.powerauth.lib.dataadapter.client.DataAdapterClientErrorException;
import io.getlime.security.powerauth.lib.dataadapter.model.entity.OperationChange;
import io.getlime.security.powerauth.lib.nextstep.client.NextStepClient;
import io.getlime.security.powerauth.lib.nextstep.model.entity.AuthStep;
import io.getlime.security.powerauth.lib.nextstep.model.entity.KeyValueParameter;
import io.getlime.security.powerauth.lib.nextstep.model.entity.OperationFormData;
import io.getlime.security.powerauth.lib.nextstep.model.entity.OperationHistory;
import io.getlime.security.powerauth.lib.nextstep.model.enumeration.AuthMethod;
import io.getlime.security.powerauth.lib.nextstep.model.enumeration.AuthResult;
import io.getlime.security.powerauth.lib.nextstep.model.enumeration.AuthStepResult;
import io.getlime.security.powerauth.lib.nextstep.model.enumeration.OperationCancelReason;
import io.getlime.security.powerauth.lib.nextstep.model.exception.NextStepServiceException;
import io.getlime.security.powerauth.lib.nextstep.model.response.CreateOperationResponse;
import io.getlime.security.powerauth.lib.nextstep.model.response.GetOperationDetailResponse;
import io.getlime.security.powerauth.lib.nextstep.model.response.UpdateOperationResponse;
import io.getlime.security.powerauth.lib.webflow.authentication.base.AuthStepRequest;
import io.getlime.security.powerauth.lib.webflow.authentication.base.AuthStepResponse;
import io.getlime.security.powerauth.lib.webflow.authentication.exception.*;
import io.getlime.security.powerauth.lib.webflow.authentication.repository.model.entity.OperationSessionEntity;
import io.getlime.security.powerauth.lib.webflow.authentication.security.UserOperationAuthentication;
import io.getlime.security.powerauth.lib.webflow.authentication.service.AuthMethodQueryService;
import io.getlime.security.powerauth.lib.webflow.authentication.service.AuthenticationManagementService;
import io.getlime.security.powerauth.lib.webflow.authentication.service.MessageTranslationService;
import io.getlime.security.powerauth.lib.webflow.authentication.service.OperationSessionService;
import org.springframework.beans.factory.annotation.Autowired;
import org.springframework.stereotype.Component;

import javax.servlet.http.HttpServletRequest;
import java.util.HashSet;
import java.util.List;
import java.util.Set;
import java.util.logging.Level;
import java.util.logging.Logger;

/**
 * Base controller for any authentication method. Controller class is templated using three attributes.
 *
 * <ul>
 * <li>T - extension of AuthStepRequest.</li>
 * <li>R - extension of AuthStepResponse.</li>
 * <li>E - extension of AuthStepException.</li>
 * </ul>
 *
 * @author Petr Dvorak, petr@lime-company.eu
 */
@Component
public abstract class AuthMethodController<T extends AuthStepRequest, R extends AuthStepResponse, E extends AuthStepException> {

    @Autowired
    private AuthenticationManagementService authenticationManagementService;

    @Autowired
    private NextStepClient nextStepClient;

    @Autowired
    private AuthMethodQueryService authMethodQueryService;

    @Autowired
    private DataAdapterClient dataAdapterClient;

    @Autowired
    private MessageTranslationService messageTranslationService;

    @Autowired
    private OperationSessionService operationSessionService;

    @Autowired
    private HttpServletRequest request;

    /**
     * Get operation detail.
     * @return Operation detail.
     * @throws AuthStepException Thrown when operation could not be retrieved or it is not available.
     */
    protected GetOperationDetailResponse getOperation() throws AuthStepException {
        final UserOperationAuthentication pendingUserAuthentication = authenticationManagementService.getPendingUserAuthentication();
        if (pendingUserAuthentication != null) {
            String operationId = pendingUserAuthentication.getOperationId();
            if (operationId != null) {
                return getOperation(operationId);
            } else {
                throw new OperationNotAvailableException("Operation is not available");
            }
        } else {
            throw new OperationNotAvailableException("Operation is not available");
        }
    }

    /**
     * Get operation detail with given operation ID.
     * @param operationId Operation ID.
     * @return Operation detail.
     * @throws AuthStepException Thrown when operation could not be retrieved or it is not available.
     */
    protected GetOperationDetailResponse getOperation(String operationId) throws AuthStepException {
        try {
            final ObjectResponse<GetOperationDetailResponse> operationDetail = nextStepClient.getOperationDetail(operationId);
            final GetOperationDetailResponse operation = operationDetail.getResponseObject();
            validateOperationState(operation);
            filterStepsBasedOnActiveAuthMethods(operation.getSteps(), operation.getUserId(), operationId);
            // translate formData messages
            messageTranslationService.translateFormData(operation.getFormData());
            return operation;
        } catch (NextStepServiceException e) {
            Logger.getLogger(this.getClass().getName()).log(Level.SEVERE, "Error occurred in Next Step server", e);
            return null;
        }
    }

    /**
     * Get current authentication method.
     * @return Current authentication method.
     */
    abstract protected AuthMethod getAuthMethodName();

    /**
     * Get pending operations for given user.
     * @param userId User ID.
     * @return List of operations for given user.
     */
    protected List<GetOperationDetailResponse> getOperationListForUser(String userId) {
        try {
            final ObjectResponse<List<GetOperationDetailResponse>> operations = nextStepClient.getPendingOperations(userId, getAuthMethodName());
            final List<GetOperationDetailResponse> responseObject = operations.getResponseObject();
            for (GetOperationDetailResponse response: responseObject) {
                // translate formData messages
                messageTranslationService.translateFormData(response.getFormData());
            }
            return operations.getResponseObject();
        } catch (NextStepServiceException e) {
            return null;
        }
    }

    /**
     * Method to authenticate user with provided request object.
     *
     * @param request Request with authentication object information.
     * @return String with user ID.
     * @throws E In case error occurs during authentication.
     */
    protected String authenticate(T request) throws E {
        return null;
    }

    /**
     * Authorize operation with provided ID with user with given user ID.
     *
     * @param operationId Operation ID of operation to be authorized.
     * @param userId      User ID of user who should authorize operation.
     * @return Response with information about operation update result.
     * @throws NextStepServiceException In case communication fails.
<<<<<<< HEAD
     * @throws AuthStepException In case authentication fails.
=======
     * @throws AuthStepException In case authorization fails.
>>>>>>> 410bb737
     */
    protected UpdateOperationResponse authorize(String operationId, String userId) throws NextStepServiceException, AuthStepException {
        return authorize(operationId, userId, null);
    }

    /**
     * Authorize operation with provided ID with user with given user ID.
     *
     * @param operationId Operation ID of operation to be authorized.
     * @param userId      User ID of user who should authorize operation.
     * @param params      Custom parameters.
     * @return Response with information about operation update result.
     * @throws NextStepServiceException In case communication fails.
<<<<<<< HEAD
     * @throws AuthStepException In case authentication fails.
=======
     * @throws AuthStepException In case authorization fails.
>>>>>>> 410bb737
     */
    protected UpdateOperationResponse authorize(String operationId, String userId, List<KeyValueParameter> params) throws NextStepServiceException, AuthStepException {
        // validate operation before requesting update
        validateOperationState(operationId);
        ObjectResponse<UpdateOperationResponse> response = nextStepClient.updateOperation(operationId, userId, getAuthMethodName(), AuthStepResult.CONFIRMED, null, params);
        // notify Data Adapter in case operation is in DONE state now
        if (response.getResponseObject().getResult()==AuthResult.DONE) {
            try {
                dataAdapterClient.operationChangedNotification(OperationChange.DONE, userId, operationId);
            } catch (DataAdapterClientErrorException ex) {
                Logger.getLogger(this.getClass().getName()).log(Level.SEVERE, "Error while notifying Data Adapter", ex);
            }
        }
        // update operation result in operation to HTTP session mapping
        operationSessionService.updateOperationResult(operationId, response.getResponseObject().getResult());
        filterStepsBasedOnActiveAuthMethods(response.getResponseObject().getSteps(), userId, operationId);
        return response.getResponseObject();
    }

    /**
     * Fail the operation with provided operation ID with user with given user ID.
     *
     * @param operationId Operation ID of operation to fail.
     * @param userId      User ID of user who owns the operation.
     * @param params      Custom parameters.
     * @return Response with information about operation update result.
     * @throws NextStepServiceException In case communication fails.
<<<<<<< HEAD
     * @throws AuthStepException In case authentication fails.
=======
     * @throws AuthStepException In case authorization fails.
>>>>>>> 410bb737
     */
    protected UpdateOperationResponse failAuthorization(String operationId, String userId, List<KeyValueParameter> params) throws NextStepServiceException, AuthStepException {
        // validate operation before requesting update
        validateOperationState(operationId);
        ObjectResponse<UpdateOperationResponse> response = nextStepClient.updateOperation(operationId, userId, getAuthMethodName(), AuthStepResult.AUTH_FAILED, null, params);
        // notify Data Adapter in case operation is in FAILED state now
        if (response.getResponseObject().getResult()==AuthResult.FAILED) {
            try {
                dataAdapterClient.operationChangedNotification(OperationChange.FAILED, userId, operationId);
            } catch (DataAdapterClientErrorException ex) {
                Logger.getLogger(this.getClass().getName()).log(Level.SEVERE, "Error while notifying Data Adapter", ex);
            }
        }
        // update operation result in operation to HTTP session mapping
        operationSessionService.updateOperationResult(operationId, response.getResponseObject().getResult());
        filterStepsBasedOnActiveAuthMethods(response.getResponseObject().getSteps(), userId, operationId);
        return response.getResponseObject();
    }

    /**
     * @param operationId  Operation ID of operation to cancel.
     * @param userId       User ID of user who owns the operation.
     * @param params       Custom parameters.
     * @param cancelReason Reason for cancellation of the operation.
     * @return Response with information about operation update result.
     * @throws NextStepServiceException In case communication fails.
<<<<<<< HEAD
     * @throws AuthStepException In case authentication fails.
=======
     * @throws AuthStepException In case authorization fails.
>>>>>>> 410bb737
     */
    protected UpdateOperationResponse cancelAuthorization(String operationId, String userId, OperationCancelReason cancelReason, List<KeyValueParameter> params) throws NextStepServiceException, AuthStepException {
        // validate operation before requesting update
        validateOperationState(operationId);
        ObjectResponse<UpdateOperationResponse> response = nextStepClient.updateOperation(operationId, userId, getAuthMethodName(), AuthStepResult.CANCELED, cancelReason.toString(), params);
        // notify Data Adapter in case operation is in FAILED state now
        if (response.getResponseObject().getResult()==AuthResult.FAILED) {
            try {
                dataAdapterClient.operationChangedNotification(OperationChange.CANCELED, userId, operationId);
            } catch (DataAdapterClientErrorException ex) {
                Logger.getLogger(this.getClass().getName()).log(Level.SEVERE, "Error while notifying Data Adapter", ex);
            }
        }
        // update operation result in operation to HTTP session mapping
        operationSessionService.updateOperationResult(operationId, response.getResponseObject().getResult());
        filterStepsBasedOnActiveAuthMethods(response.getResponseObject().getSteps(), userId, operationId);
        return response.getResponseObject();
    }

    /**
     * Initiate a new operation with given name, data and parameters.
     *
     * @param operationName Name of the operation to be created.
     * @param operationData Data of the operation.
     * @param formData      Form data used for displaying the operation details.
     * @param httpSessionId HTTP session ID.
     * @param params        Additional parameters of the operation.
     * @param provider      Provider that implements authentication callback.
     * @return Response indicating next step, based on provider response.
     */
    protected R initiateOperationWithName(String operationName, String operationData, OperationFormData formData, String httpSessionId, List<KeyValueParameter> params, AuthResponseProvider provider) {
        try {
            ObjectResponse<CreateOperationResponse> response = nextStepClient.createOperation(operationName, operationData, formData, params);
            CreateOperationResponse responseObject = response.getResponseObject();
            String operationId = responseObject.getOperationId();
            // persist mapping of operation to HTTP session
            operationSessionService.persistOperationToSessionMapping(operationId, httpSessionId, responseObject.getResult());
            filterStepsBasedOnActiveAuthMethods(responseObject.getSteps(), null, operationId);
            authenticationManagementService.createAuthenticationWithOperationId(operationId);
            return provider.continueAuthentication(operationId, null, responseObject.getSteps());
        } catch (NextStepServiceException e) {
            Logger.getLogger(this.getClass().getName()).log(Level.SEVERE, "Error while initiating operation", e);
            return provider.failedAuthentication(null, "error.unknown");
        }
    }

    /**
     * Continue an existing operation.
     *
     * @param operationId ID of operation to be fetched.
     * @param httpSessionId HTTP session ID.
     * @param provider    Provider that implements authentication callback.
     * @return Response indicating next step, based on provider response.
     */
    protected R continueOperationWithId(String operationId, String httpSessionId, AuthResponseProvider provider) {
        try {
            final GetOperationDetailResponse operation = getOperation(operationId);
            // check whether session is already initiated - page refresh could cause double initialization
            // if it is not initiated yet, persist operation to session mapping
            OperationSessionEntity operationSessionEntity = operationSessionService.getOperationToSessionMapping(operationId);
            if (operationSessionEntity == null) {
                // cancel previous active operations
                cancelOperationsInHttpSession(httpSessionId);
                // persist mapping of operation to HTTP session
                operationSessionService.persistOperationToSessionMapping(operationId, httpSessionId, operation.getResult());
            }
            final String userId = operation.getUserId();
            filterStepsBasedOnActiveAuthMethods(operation.getSteps(), userId, operationId);
            if (userId != null) {
                authenticationManagementService.updateAuthenticationWithUserId(userId);
            }
            if (AuthResult.DONE.equals(operation.getResult())) {
                return provider.doneAuthentication(userId);
            } else {
                return provider.continueAuthentication(operationId, userId, operation.getSteps());
            }
        } catch (AuthStepException e) {
            Logger.getLogger(this.getClass().getName()).log(Level.SEVERE, "Error while updating operation", e);
            return provider.failedAuthentication(null, e.getMessage());
        }
    }

    /**
     * Cancel active operations within HTTP session.
     *
     * @param httpSessionId HTTP session ID.
     */
    private void cancelOperationsInHttpSession(String httpSessionId) {
        // at first cancel operations within same HTTP session in the operation to session mapping
        List<OperationSessionEntity> operationsToCancel = operationSessionService.cancelOperationsInHttpSession(httpSessionId);
        for (OperationSessionEntity operationToCancel: operationsToCancel) {
            try {
                // cancel operations in Next Step
                final ObjectResponse<GetOperationDetailResponse> operation = nextStepClient.getOperationDetail(operationToCancel.getOperationId());
                final GetOperationDetailResponse operationDetail = operation.getResponseObject();
                nextStepClient.updateOperation(operationDetail.getOperationId(), operationDetail.getUserId(), getAuthMethodName(), AuthStepResult.CANCELED, OperationCancelReason.INTERRUPTED_OPERATION.toString(), null);
                // notify Data Adapter about cancellation
                dataAdapterClient.operationChangedNotification(OperationChange.CANCELED, operationDetail.getUserId(), operationDetail.getOperationId());
            } catch (NextStepServiceException | DataAdapterClientErrorException e) {
                // errors occurring when canceling previous operations are not critical
                Logger.getLogger(this.getClass().getName()).log(Level.SEVERE, "Error while canceling previous operation", e);
            }
        }
    }

    /**
     * Build next authentication step information for given operation.
     *
     * @param request  Request containing information about the current authentication.
     * @param provider Provider with authentication callback implementation.
     * @return Response indicating next step, based on provider response.
     * @throws AuthStepException In case authentication fails.
     */
    protected R buildAuthorizationResponse(T request, AuthResponseProvider provider) throws AuthStepException {
        try {
            String userId = authenticate(request);
            UpdateOperationResponse responseObject;
            if (userId == null) {
                GetOperationDetailResponse operation = getOperation();
                // user was not authenticated - fail authorization
                authenticationManagementService.clearContext();
                responseObject = failAuthorization(operation.getOperationId(), null, null);
            } else {
                // user was authenticated - complete authorization
                String operationId = authenticationManagementService.updateAuthenticationWithUserId(userId);

                // response could not be derived - call authorize() method to update current operation
                responseObject = authorize(operationId, userId, null);
            }
            // TODO: Allow passing custom parameters
            switch (responseObject.getResult()) {
                case DONE: {
                    return provider.doneAuthentication(userId);
                }
                case FAILED: {
                    return provider.failedAuthentication(userId, responseObject.getResultDescription());
                }
                case CONTINUE: {
                    return provider.continueAuthentication(responseObject.getOperationId(), userId, responseObject.getSteps());
                }
                default: {
                    return provider.failedAuthentication(userId, "error.unknown");
                }
            }
        } catch (NextStepServiceException e) {
            Logger.getLogger(this.getClass().getName()).log(Level.SEVERE, "Error while building authorization response", e);
            throw new AuthStepException(e.getError().getMessage(), e);
        }
    }

    /**
     * Clear current browser session.
     */
    protected void clearCurrentBrowserSession() {
        authenticationManagementService.clearContext();
    }

    /**
     * Authenticate current browser session.
     */
    protected void authenticateCurrentBrowserSession() {
        authenticationManagementService.authenticateCurrentSession();
        try {
            final GetOperationDetailResponse operation = getOperation();
            if (AuthResult.DONE.equals(operation.getResult())) {
                authenticationManagementService.pendingAuthenticationToAuthentication();
            }
        } catch (AuthStepException e) {
            Logger.getLogger(this.getClass().getName()).log(Level.SEVERE, "Error while authenticating browser session", e);
        }
    }

    /**
     * Returns whether current authentication method is available in operation steps.
     * @param operation Operation.
     * @return Whether authentication method is available.
     */
    protected boolean isAuthMethodAvailable(GetOperationDetailResponse operation) {
        final AuthMethod currentAuthMethod = getAuthMethodName();
        return isAuthMethodAvailable(operation, currentAuthMethod);
    }

    /**
     * Returns whether authentication method is available in operation steps.
     * @param operation Operation.
     * @param authMethod Authentication method.
     * @return Whether authentication method is available.
     */
    private boolean isAuthMethodAvailable(GetOperationDetailResponse operation, AuthMethod authMethod) {
        for (AuthStep step: operation.getSteps()) {
            if (step.getAuthMethod() == authMethod) {
                return true;
            }
        }
        return false;
    }

    /**
     * Retrieve operation and validate it.
     * @param operationId Operation ID.
     * @throws NextStepServiceException Thrown when communication with Next Step server fails.
     * @throws AuthStepException Thrown when operation state is invalid.
     */
    private void validateOperationState(String operationId) throws NextStepServiceException, AuthStepException {
        final ObjectResponse<GetOperationDetailResponse> operationDetail = nextStepClient.getOperationDetail(operationId);
        final GetOperationDetailResponse operation = operationDetail.getResponseObject();
        validateOperationState(operation);
    }

    /**
     * Validate that operation state is valid in current step.
     * @param operation Operation.
     * @throws AuthStepException Thrown when operation state is invalid.
     */
    private void validateOperationState(GetOperationDetailResponse operation) throws AuthStepException {
        if (operation == null) {
            throw new OperationNotAvailableException("Operation is not available");
        }
        if (operation.getResult() == AuthResult.FAILED) {
            List<OperationHistory> operationHistory = operation.getHistory();
            if (operationHistory.size() == 0 || operationHistory.get(operationHistory.size()-1).getRequestAuthStepResult() != AuthStepResult.CANCELED) {
                // allow displaying of canceled operations - operation may be canceled in mobile app and later displayed in web UI
                throw new OperationAlreadyFailedException("Operation has already failed");
            }
        }
        if (operation.isExpired()) {
            throw new OperationTimeoutException("Operation has timed out");
        }
        final AuthMethod currentAuthMethod = getAuthMethodName();
        List<OperationHistory> operationHistoryList = operation.getHistory();
        if (operationHistoryList == null || operationHistoryList.isEmpty()) {
            throw new OperationMissingHistoryException("Operation is missing its history");
        }
        AuthMethod chosenAuthMethod = operation.getChosenAuthMethod();
        if (chosenAuthMethod != null) {
            // check that chosen authentication method matches next steps
            if (!isAuthMethodAvailable(operation, chosenAuthMethod)) {
                throw new InvalidChosenMethodException("Invalid chosen authentication method: "+chosenAuthMethod);
            }
        }
        if (operation.getResult() == AuthResult.CONTINUE) {
            // verify operation hash
            String clientOperationHash = request.getHeader("X-OPERATION-HASH");
            String currentOperationHash = operationSessionService.generateOperationHash(operation.getOperationId());
            // mobile API clients do not send operation hash - when operation hash is missing, concurrency check is not performed
            if (clientOperationHash != null && !clientOperationHash.equals(currentOperationHash)) {
                throw new OperationInterruptedException("Operation was interrupted");
            }
            // check steps for operations with AuthResult = CONTINUE, DONE and FAILED methods do not have steps
            if (currentAuthMethod != AuthMethod.INIT && currentAuthMethod != AuthMethod.SHOW_OPERATION_DETAIL) {
                // check whether AuthMethod is available in next steps, only done in real authentication methods
                if (!isAuthMethodAvailable(operation)) {
                    throw new AuthMethodNotAvailableException("Authentication method is not available: " + currentAuthMethod);
                }
            }
            // special handling for SHOW_OPERATION_DETAIL - endpoint can be called only when either SMS_KEY or POWERAUTH_TOKEN are present in next steps
            if (currentAuthMethod == AuthMethod.SHOW_OPERATION_DETAIL) {
                if (!isAuthMethodAvailable(operation, AuthMethod.SMS_KEY) && !isAuthMethodAvailable(operation, AuthMethod.POWERAUTH_TOKEN)) {
                    throw new AuthMethodNotAvailableException("Authentication method is not available: " + currentAuthMethod);
                }
            }
        }
    }

    /**
     * Resolves the number of remaining authentication attempts.
     * @param remainingAttemptsDA Number of remaining attempts from Data Adapter.
     * @param remainingAttemptsNS Number of remaining attempts from Next Step.
     * @return Resolved number of remaining attempts. Null value is returned for no limit.
     */
    protected Integer resolveRemainingAttempts(Integer remainingAttemptsDA, Integer remainingAttemptsNS) {
        if (remainingAttemptsDA == null && remainingAttemptsNS == null) {
            // no remaining attempts are set
            return null;
        } else if (remainingAttemptsDA == null) {
            // only NS remaining attempts are set
            return remainingAttemptsNS;
        } else if (remainingAttemptsNS == null) {
            // only DA remaining attempts are set
            return remainingAttemptsDA;
        } else if (remainingAttemptsDA < remainingAttemptsNS) {
            // DA has smaller number of remaining attempts
            return remainingAttemptsDA;
        } else {
            // NS has smaller number of remaining attempts
            return remainingAttemptsNS;
        }
    }

    /**
     * Filter the list of steps based on current availability of authentication methods.
     * @param authSteps List of authentication steps.
     * @param userId User ID, use null for unknown user ID.
     * @param operationId Operation ID.
     */
    private void filterStepsBasedOnActiveAuthMethods(List<AuthStep> authSteps, String userId, String operationId) {
        Set<AuthStep> authStepsToRemove = new HashSet<>();
        for (AuthStep authStep: authSteps) {
            if (!authMethodQueryService.isAuthMethodEnabled(authStep.getAuthMethod(), userId, operationId)) {
                authStepsToRemove.add(authStep);
            }
        }
        authSteps.removeAll(authStepsToRemove);
    }

    /**
     * Class providing callbacks for operation authentication outcomes.
     */
    public abstract class AuthResponseProvider {

        /**
         * Called in case user successfully authenticated and no other authentication is needed.
         *
         * @param userId User ID.
         * @return Information about successful authentication, confirmation step.
         */
        public abstract R doneAuthentication(String userId);

        /**
         * Called in case authentication fails and no other steps can be performed.
         *
         * @param userId       User ID.
         * @param failedReason Reason for the failure.
         * @return Information about authentication failure, error step.
         */
        public abstract R failedAuthentication(String userId, String failedReason);

        /**
         * Called in case authentication should continue with next step(s).
         *
         * @param operationId Operation ID of the current operation.
         * @param userId      User ID.
         * @param steps       List of next steps to be performed.
         * @return Information about next steps for given operation.
         */
        public abstract R continueAuthentication(String operationId, String userId, List<AuthStep> steps);
    }


}<|MERGE_RESOLUTION|>--- conflicted
+++ resolved
@@ -170,11 +170,7 @@
      * @param userId      User ID of user who should authorize operation.
      * @return Response with information about operation update result.
      * @throws NextStepServiceException In case communication fails.
-<<<<<<< HEAD
-     * @throws AuthStepException In case authentication fails.
-=======
      * @throws AuthStepException In case authorization fails.
->>>>>>> 410bb737
      */
     protected UpdateOperationResponse authorize(String operationId, String userId) throws NextStepServiceException, AuthStepException {
         return authorize(operationId, userId, null);
@@ -188,11 +184,7 @@
      * @param params      Custom parameters.
      * @return Response with information about operation update result.
      * @throws NextStepServiceException In case communication fails.
-<<<<<<< HEAD
-     * @throws AuthStepException In case authentication fails.
-=======
      * @throws AuthStepException In case authorization fails.
->>>>>>> 410bb737
      */
     protected UpdateOperationResponse authorize(String operationId, String userId, List<KeyValueParameter> params) throws NextStepServiceException, AuthStepException {
         // validate operation before requesting update
@@ -220,11 +212,7 @@
      * @param params      Custom parameters.
      * @return Response with information about operation update result.
      * @throws NextStepServiceException In case communication fails.
-<<<<<<< HEAD
-     * @throws AuthStepException In case authentication fails.
-=======
      * @throws AuthStepException In case authorization fails.
->>>>>>> 410bb737
      */
     protected UpdateOperationResponse failAuthorization(String operationId, String userId, List<KeyValueParameter> params) throws NextStepServiceException, AuthStepException {
         // validate operation before requesting update
@@ -251,11 +239,7 @@
      * @param cancelReason Reason for cancellation of the operation.
      * @return Response with information about operation update result.
      * @throws NextStepServiceException In case communication fails.
-<<<<<<< HEAD
-     * @throws AuthStepException In case authentication fails.
-=======
      * @throws AuthStepException In case authorization fails.
->>>>>>> 410bb737
      */
     protected UpdateOperationResponse cancelAuthorization(String operationId, String userId, OperationCancelReason cancelReason, List<KeyValueParameter> params) throws NextStepServiceException, AuthStepException {
         // validate operation before requesting update
