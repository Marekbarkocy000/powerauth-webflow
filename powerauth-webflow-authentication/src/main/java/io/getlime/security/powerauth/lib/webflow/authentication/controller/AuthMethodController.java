--- conflicted
+++ resolved
@@ -42,12 +42,9 @@
 
 import java.util.HashSet;
 import java.util.List;
-<<<<<<< HEAD
 import java.util.logging.Level;
 import java.util.logging.Logger;
-=======
 import java.util.Set;
->>>>>>> 2f1b7cd3
 
 /**
  * Base controller for any authentication method. Controller class is templated using three attributes.
@@ -158,7 +155,6 @@
      * @throws NextStepServiceException In case communication fails.
      */
     protected UpdateOperationResponse authorize(String operationId, String userId, List<KeyValueParameter> params) throws NextStepServiceException {
-<<<<<<< HEAD
         ObjectResponse<UpdateOperationResponse> response = nextStepService.updateOperation(operationId, userId, getAuthMethodName(), AuthStepResult.CONFIRMED, null, params);
         // notify Data Adapter in case operation is in DONE state now
         if (response.getResponseObject().getResult()==AuthResult.DONE) {
@@ -168,10 +164,7 @@
                 Logger.getLogger(this.getClass().getName()).log(Level.SEVERE, "Error while notifying Data Adapter", ex);
             }
         }
-=======
-        ObjectResponse<UpdateOperationResponse> response = nextStepClient.updateOperation(operationId, userId, getAuthMethodName(), AuthStepResult.CONFIRMED, null, params);
         filterStepsBasedOnActiveAuthMethods(response.getResponseObject().getSteps(), userId, operationId);
->>>>>>> 2f1b7cd3
         return response.getResponseObject();
     }
 
@@ -185,7 +178,6 @@
      * @throws NextStepServiceException In case communication fails.
      */
     protected UpdateOperationResponse failAuthorization(String operationId, String userId, List<KeyValueParameter> params) throws NextStepServiceException {
-<<<<<<< HEAD
         ObjectResponse<UpdateOperationResponse> response = nextStepService.updateOperation(operationId, userId, getAuthMethodName(), AuthStepResult.AUTH_FAILED, null, params);
         // notify Data Adapter in case operation is in FAILED state now
         if (response.getResponseObject().getResult()==AuthResult.FAILED) {
@@ -195,10 +187,7 @@
                 Logger.getLogger(this.getClass().getName()).log(Level.SEVERE, "Error while notifying Data Adapter", ex);
             }
         }
-=======
-        ObjectResponse<UpdateOperationResponse> response = nextStepClient.updateOperation(operationId, userId, getAuthMethodName(), AuthStepResult.AUTH_FAILED, null, params);
         filterStepsBasedOnActiveAuthMethods(response.getResponseObject().getSteps(), userId, operationId);
->>>>>>> 2f1b7cd3
         return response.getResponseObject();
     }
 
@@ -211,7 +200,6 @@
      * @throws NextStepServiceException In case communication fails.
      */
     protected UpdateOperationResponse cancelAuthorization(String operationId, String userId, OperationCancelReason cancelReason, List<KeyValueParameter> params) throws NextStepServiceException {
-<<<<<<< HEAD
         ObjectResponse<UpdateOperationResponse> response = nextStepService.updateOperation(operationId, userId, getAuthMethodName(), AuthStepResult.CANCELED, cancelReason.toString(), params);
         // notify Data Adapter in case operation is in FAILED state now
         if (response.getResponseObject().getResult()==AuthResult.FAILED) {
@@ -221,10 +209,7 @@
                 Logger.getLogger(this.getClass().getName()).log(Level.SEVERE, "Error while notifying Data Adapter", ex);
             }
         }
-=======
-        ObjectResponse<UpdateOperationResponse> response = nextStepClient.updateOperation(operationId, userId, getAuthMethodName(), AuthStepResult.CANCELED, cancelReason.toString(), params);
         filterStepsBasedOnActiveAuthMethods(response.getResponseObject().getSteps(), userId, operationId);
->>>>>>> 2f1b7cd3
         return response.getResponseObject();
     }
 
