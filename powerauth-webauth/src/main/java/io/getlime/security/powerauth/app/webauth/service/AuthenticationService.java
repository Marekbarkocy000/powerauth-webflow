--- conflicted
+++ resolved
@@ -61,17 +61,11 @@
         AuthenticationRequest request = new AuthenticationRequest(username, String.valueOf(password), AuthenticationType.BASIC);
         HttpEntity<Request<AuthenticationRequest>> entity = new HttpEntity<>(new Request<>(request));
         try {
-<<<<<<< HEAD
-            ResponseEntity<AuthenticationResponseSuccess> response = template.exchange(credentialsServiceUrl + "/authenticate", HttpMethod.POST, entity, AuthenticationResponseSuccess.class);
-            System.out.println("Response from Credential Server: "+response.getBody());
-            return response.getBody();
-=======
             ResponseEntity<Response<AuthenticationResponse>> response = template.exchange(credentialsServiceUrl + "/authenticate",
                     HttpMethod.POST, entity, new ParameterizedTypeReference<Response<AuthenticationResponse>>() {
                     });
             System.out.println("Response from Credential Server - successfully authenticated user: " + response.getBody().getResponseObject().getUserId());
             return new Response<>(Response.Status.OK, response.getBody().getResponseObject());
->>>>>>> e227051a
         } catch (HttpStatusCodeException ex) {
             String responseString = ex.getResponseBodyAsString();
             try {
