--- conflicted
+++ resolved
@@ -10,14 +10,10 @@
 @Configuration
 public class WebAuthServerConfiguration {
 
-<<<<<<< HEAD
-    @Value("${powerauth.credentialServer.service.url}")
-=======
     /**
      * Credential server service URL
      */
     @Value("${powerauth.credentials.service.url}")
->>>>>>> a1d5805e
     private String credentialServerServiceUrl;
 
     /**
