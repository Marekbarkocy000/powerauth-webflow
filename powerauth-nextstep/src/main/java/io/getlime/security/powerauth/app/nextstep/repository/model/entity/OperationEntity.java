/*
 * Copyright 2017 Wultra s.r.o.
 *
 * Licensed under the Apache License, Version 2.0 (the "License");
 * you may not use this file except in compliance with the License.
 * You may obtain a copy of the License at
 *
 * http://www.apache.org/licenses/LICENSE-2.0
 *
 * Unless required by applicable law or agreed to in writing, software
 * distributed under the License is distributed on an "AS IS" BASIS,
 * WITHOUT WARRANTIES OR CONDITIONS OF ANY KIND, either express or implied.
 * See the License for the specific language governing permissions and
 * limitations under the License.
 */
package io.getlime.security.powerauth.app.nextstep.repository.model.entity;

import io.getlime.security.powerauth.lib.nextstep.model.enumeration.AuthResult;

import javax.persistence.*;
import java.io.Serializable;
import java.util.Date;
import java.util.List;

/**
 * Entity which stores status of an operation, its parameters and last result.
 *
 * @author Roman Strobl
 */
@Entity
@Table(name = "ns_operation")
public class OperationEntity implements Serializable {

    private static final long serialVersionUID = -8991119412441607003L;

    @Id
    @Column(name = "operation_id")
    private String operationId;

    @Column(name = "operation_name")
    private String operationName;

    @Column(name = "operation_form_data")
    private String operationFormData;

    @Column(name = "operation_data")
    private String operationData;

    @Column(name = "user_id")
    private String userId;

<<<<<<< HEAD
    @Column(name = "organization_id")
    private String organizationId;
=======
    @Column(name = "application_id")
    private String applicationId;

    @Column(name = "application_name")
    private String applicationName;

    @Column(name = "application_description")
    private String applicationDescription;

    @Column(name = "application_extras")
    private String applicationExtras;
>>>>>>> 2e0cea23

    @Column(name = "result")
    @Enumerated(EnumType.STRING)
    private AuthResult result;

    @Column(name = "timestamp_created")
    private Date timestampCreated;

    @Column(name = "timestamp_expires")
    private Date timestampExpires;

    @OneToMany(fetch = FetchType.EAGER, mappedBy = "operation")
    @OrderBy("result_id")
    private List<OperationHistoryEntity> operationHistory;

    public String getOperationId() {
        return operationId;
    }

    public void setOperationId(String operationId) {
        this.operationId = operationId;
    }

    public String getOperationName() {
        return operationName;
    }

    public void setOperationName(String operationName) {
        this.operationName = operationName;
    }

    public String getOperationFormData() {
        return operationFormData;
    }

    public void setOperationFormData(String operationFormData) {
        this.operationFormData = operationFormData;
    }

    public String getOperationData() {
        return operationData;
    }

    public void setOperationData(String operationData) {
        this.operationData = operationData;
    }

    public String getUserId() {
        return userId;
    }

    public void setUserId(String userId) {
        this.userId = userId;
    }

<<<<<<< HEAD
    public String getOrganizationId() {
        return organizationId;
    }

    public void setOrganizationId(String organizationId) {
        this.organizationId = organizationId;
=======
    public String getApplicationId() {
        return applicationId;
    }

    public void setApplicationId(String applicationId) {
        this.applicationId = applicationId;
    }

    public String getApplicationName() {
        return applicationName;
    }

    public void setApplicationName(String applicationName) {
        this.applicationName = applicationName;
    }

    public String getApplicationDescription() {
        return applicationDescription;
    }

    public void setApplicationDescription(String applicationDescription) {
        this.applicationDescription = applicationDescription;
    }

    public String getApplicationExtras() {
        return applicationExtras;
    }

    public void setApplicationExtras(String applicationExtras) {
        this.applicationExtras = applicationExtras;
>>>>>>> 2e0cea23
    }

    public AuthResult getResult() {
        return result;
    }

    public void setResult(AuthResult result) {
        this.result = result;
    }

    public Date getTimestampCreated() {
        return timestampCreated;
    }

    public void setTimestampCreated(Date timestampCreated) {
        this.timestampCreated = timestampCreated;
    }

    public Date getTimestampExpires() {
        return timestampExpires;
    }

    public void setTimestampExpires(Date timestampExpires) {
        this.timestampExpires = timestampExpires;
    }

    /**
     * Is the operation expired?
     *
     * @return true if expired
     */
    public boolean isExpired() {
        return new Date().after(timestampExpires);
    }

    public List<OperationHistoryEntity> getOperationHistory() {
        return operationHistory;
    }

    public void setOperationHistory(List<OperationHistoryEntity> operationHistory) {
        this.operationHistory = operationHistory;
    }

    /**
     * Returns current OperationHistoryEntity. Null value is return in case there is no history for this operation.
     *
     * @return Current OperationHistoryEntity
     */
    public OperationHistoryEntity getCurrentOperationHistoryEntity() {
        if (operationHistory == null || operationHistory.isEmpty()) {
            return null;
        }
        return operationHistory.get(operationHistory.size() - 1);
    }

    @Override
    public boolean equals(Object o) {
        if (this == o) return true;
        if (o == null || getClass() != o.getClass()) return false;

        OperationEntity that = (OperationEntity) o;

        return operationId != null ? operationId.equals(that.operationId) : that.operationId == null;
    }

    @Override
    public int hashCode() {
        return operationId != null ? operationId.hashCode() : 0;
    }

}<|MERGE_RESOLUTION|>--- conflicted
+++ resolved
@@ -49,10 +49,9 @@
     @Column(name = "user_id")
     private String userId;
 
-<<<<<<< HEAD
     @Column(name = "organization_id")
     private String organizationId;
-=======
+
     @Column(name = "application_id")
     private String applicationId;
 
@@ -64,7 +63,6 @@
 
     @Column(name = "application_extras")
     private String applicationExtras;
->>>>>>> 2e0cea23
 
     @Column(name = "result")
     @Enumerated(EnumType.STRING)
@@ -120,14 +118,13 @@
         this.userId = userId;
     }
 
-<<<<<<< HEAD
     public String getOrganizationId() {
         return organizationId;
     }
 
     public void setOrganizationId(String organizationId) {
         this.organizationId = organizationId;
-=======
+
     public String getApplicationId() {
         return applicationId;
     }
@@ -158,7 +155,6 @@
 
     public void setApplicationExtras(String applicationExtras) {
         this.applicationExtras = applicationExtras;
->>>>>>> 2e0cea23
     }
 
     public AuthResult getResult() {
