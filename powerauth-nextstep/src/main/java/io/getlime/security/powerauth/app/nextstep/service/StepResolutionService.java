--- conflicted
+++ resolved
@@ -127,13 +127,9 @@
         }
 
         List<StepDefinitionEntity> stepDefinitions = filterSteps(operation.getOperationName(), OperationRequestType.UPDATE, request.getAuthStepResult(), request.getAuthMethod(), request.getUserId());
-<<<<<<< HEAD
-        // TODO - verify priorities - issue #30
-=======
         sortSteps(stepDefinitions);
         verifyDuplicatePrioritiesAbsent(stepDefinitions);
         response.getSteps().addAll(prepareAuthSteps(stepDefinitions));
->>>>>>> fc6edec5
         Set<AuthResult> allResults = new HashSet<>();
         for (StepDefinitionEntity stepDef : stepDefinitions) {
             allResults.add(stepDef.getResponseResult());
