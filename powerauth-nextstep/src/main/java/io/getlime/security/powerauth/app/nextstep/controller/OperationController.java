--- conflicted
+++ resolved
@@ -88,26 +88,8 @@
         // resolve response based on dynamic step definitions
         UpdateOperationResponse response = stepResolutionService.resolveNextStepResponse(request.getRequestObject());
 
-<<<<<<< HEAD
-        if (AuthStepResult.CONFIRMED.equals(requestObject.getAuthStepResult())) {
-
-            if (AuthMethod.USERNAME_PASSWORD_AUTH.equals(requestObject.getAuthMethod())) {
-                response.setResult(AuthResult.CONTINUE);
-                AuthStep authStep = new AuthStep();
-                authStep.setAuthMethod(AuthMethod.SHOW_OPERATION_DETAIL);
-                response.getSteps().add(authStep);
-            } else if (AuthMethod.SHOW_OPERATION_DETAIL.equals(requestObject.getAuthMethod())) {
-                response.setResult(AuthResult.CONTINUE);
-                AuthStep authStep = new AuthStep();
-                authStep.setAuthMethod(AuthMethod.POWERAUTH_TOKEN);
-                response.getSteps().add(authStep);
-            } else {
-                response.setResult(AuthResult.DONE);
-            }
-=======
         // persist operation update
         operationPersistenceService.updateOperation(request.getRequestObject(), response);
->>>>>>> 1a386a02
 
         return new Response<>(Response.Status.OK, response);
     }
