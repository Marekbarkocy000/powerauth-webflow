/*
 * Copyright 2017 Wultra s.r.o.
 *
 * Licensed under the Apache License, Version 2.0 (the "License");
 * you may not use this file except in compliance with the License.
 * You may obtain a copy of the License at
 *
 * http://www.apache.org/licenses/LICENSE-2.0
 *
 * Unless required by applicable law or agreed to in writing, software
 * distributed under the License is distributed on an "AS IS" BASIS,
 * WITHOUT WARRANTIES OR CONDITIONS OF ANY KIND, either express or implied.
 * See the License for the specific language governing permissions and
 * limitations under the License.
 */
package io.getlime.security.powerauth.app.nextstep.service;

import com.fasterxml.jackson.core.JsonProcessingException;
import com.fasterxml.jackson.core.type.TypeReference;
import com.fasterxml.jackson.databind.ObjectMapper;
<<<<<<< HEAD
import io.getlime.security.powerauth.app.nextstep.repository.AuthMethodRepository;
import io.getlime.security.powerauth.app.nextstep.repository.OperationAfsActionRepository;
import io.getlime.security.powerauth.app.nextstep.repository.OperationHistoryRepository;
import io.getlime.security.powerauth.app.nextstep.repository.OperationRepository;
import io.getlime.security.powerauth.app.nextstep.repository.model.entity.AuthMethodEntity;
import io.getlime.security.powerauth.app.nextstep.repository.model.entity.OperationAfsActionEntity;
=======
import io.getlime.security.powerauth.app.nextstep.repository.OperationHistoryRepository;
import io.getlime.security.powerauth.app.nextstep.repository.OperationRepository;
>>>>>>> 39deb99c
import io.getlime.security.powerauth.app.nextstep.repository.model.entity.OperationEntity;
import io.getlime.security.powerauth.app.nextstep.repository.model.entity.OperationHistoryEntity;
import io.getlime.security.powerauth.lib.nextstep.model.entity.ApplicationContext;
import io.getlime.security.powerauth.lib.nextstep.model.entity.AuthStep;
import io.getlime.security.powerauth.lib.nextstep.model.entity.OperationFormData;
import io.getlime.security.powerauth.lib.nextstep.model.enumeration.AuthMethod;
import io.getlime.security.powerauth.lib.nextstep.model.enumeration.AuthResult;
import io.getlime.security.powerauth.lib.nextstep.model.enumeration.AuthStepResult;
import io.getlime.security.powerauth.lib.nextstep.model.exception.OperationNotFoundException;
import io.getlime.security.powerauth.lib.nextstep.model.request.*;
import io.getlime.security.powerauth.lib.nextstep.model.response.CreateOperationResponse;
import io.getlime.security.powerauth.lib.nextstep.model.response.UpdateOperationResponse;
import org.slf4j.Logger;
import org.slf4j.LoggerFactory;
import org.springframework.beans.factory.annotation.Autowired;
import org.springframework.stereotype.Service;

import java.io.IOException;
import java.util.ArrayList;
import java.util.Collections;
import java.util.List;
import java.util.Optional;

/**
 * This service handles conversion of operation request/response objects into operation entities.
 * Operation entities are persisted, so that they can be later retrieved from the database.
 *
 * @author Roman Strobl, roman.strobl@wultra.com
 */
@Service
public class OperationPersistenceService {

    private final Logger logger = LoggerFactory.getLogger(OperationPersistenceService.class);

    private final ObjectMapper objectMapper;

    private final IdGeneratorService idGeneratorService;
    private final OperationRepository operationRepository;
    private final OperationHistoryRepository operationHistoryRepository;
<<<<<<< HEAD
    private final OperationAfsActionRepository operationAfsActionRepository;
    private final AuthMethodRepository authMethodRepository;

    /**
     * Service constructor.
     * @param idGeneratorService           ID generator service.
     * @param operationRepository          Operation repository.
     * @param operationHistoryRepository   Operation history repository.
     * @param operationAfsActionRepository Operation AFS action repository.
     * @param authMethodRepository         Authentication method repository.
     */
    @Autowired
    public OperationPersistenceService(IdGeneratorService idGeneratorService, OperationRepository operationRepository,
                                       OperationHistoryRepository operationHistoryRepository, OperationAfsActionRepository operationAfsActionRepository, AuthMethodRepository authMethodRepository) {
        this.operationAfsActionRepository = operationAfsActionRepository;
        this.authMethodRepository = authMethodRepository;
=======
    private final MobileTokenConfigurationService mobileTokenConfigurationService;

    /**
     * Service constructor.
     * @param idGeneratorService              ID generator service.
     * @param operationRepository             Operation repository.
     * @param operationHistoryRepository      Operation history repository.
     * @param mobileTokenConfigurationService Mobile token configuration service.
     */
    @Autowired
    public OperationPersistenceService(IdGeneratorService idGeneratorService, OperationRepository operationRepository,
                                       OperationHistoryRepository operationHistoryRepository, MobileTokenConfigurationService mobileTokenConfigurationService) {
>>>>>>> 39deb99c
        this.objectMapper = new ObjectMapper();
        this.idGeneratorService = idGeneratorService;
        this.operationRepository = operationRepository;
        this.operationHistoryRepository = operationHistoryRepository;
        this.mobileTokenConfigurationService = mobileTokenConfigurationService;
    }

    /**
     * Convert a CreateOperationRequest and CreateOperationResponse into OperationEntity and OperationHistoryEntity.
     * Both entities are persisted to store both the operation and its history in the database.
     *
     * @param request  create request received from the client
     * @param response create response generated for the client
     */
    public void createOperation(CreateOperationRequest request, CreateOperationResponse response) {
        OperationEntity operation = new OperationEntity();
        operation.setOperationName(request.getOperationName());
        operation.setOperationData(request.getOperationData());
        operation.setOperationId(response.getOperationId());
        operation.setOrganizationId(request.getOrganizationId());
        operation.setResult(response.getResult());
        if (request.getApplicationContext() != null) {
            // Assign operation context to entity in case it was sent in request
            assignApplicationContext(operation, request.getApplicationContext());
        }
        try {
            // Store form data as serialized JSON string.
            operation.setOperationFormData(objectMapper.writeValueAsString(request.getFormData()));
        } catch (JsonProcessingException ex) {
            logger.error("Error while serializing operation form data", ex);
        }
        operation.setTimestampCreated(response.getTimestampCreated());
        operation.setTimestampExpires(response.getTimestampExpires());
        operationRepository.save(operation);

        OperationHistoryEntity operationHistory = new OperationHistoryEntity(operation.getOperationId(),
                idGeneratorService.generateOperationHistoryId(operation.getOperationId()));
        operationHistory.setRequestAuthMethod(AuthMethod.INIT);
        operationHistory.setRequestAuthStepResult(AuthStepResult.CONFIRMED);
        operationHistory.setResponseResult(response.getResult());
        operationHistory.setResponseResultDescription(response.getResultDescription());
        try {
            // Params and steps are saved as JSON for now - new entities would be required to store this data.
            // We can add these entities later in case they are needed.
            operationHistory.setRequestParams(objectMapper.writeValueAsString(request.getParams()));
            operationHistory.setResponseSteps(objectMapper.writeValueAsString(response.getSteps()));
        } catch (JsonProcessingException ex) {
            logger.error("Error while serializing operation history", ex);
        }
        operationHistory.setResponseTimestampCreated(response.getTimestampCreated());
        operationHistory.setResponseTimestampExpires(response.getTimestampExpires());
        operationHistoryRepository.save(operationHistory);
    }

    /**
     * Convert an UpdateOperationRequest and UpdateOperationResponse into OperationEntity and OperationHistoryEntity.
     * Both entities are persisted to update the status of processed operation as well as update its history.
     *
     * @param request  create request received from the client
     * @param response create response generated for the client
     * @throws OperationNotFoundException Thrown when operation does not exist.
     */
    public void updateOperation(UpdateOperationRequest request, UpdateOperationResponse response) throws OperationNotFoundException {
        Optional<OperationEntity> operationOptional = operationRepository.findById(response.getOperationId());
        if (!operationOptional.isPresent()) {
            throw new OperationNotFoundException("Operation not found, operation ID: " + response.getOperationId());
        }
        OperationEntity operation = operationOptional.get();
        operation.setUserId(request.getUserId());
        operation.setOrganizationId(request.getOrganizationId());
        operation.setResult(response.getResult());
        if (request.getApplicationContext() != null) {
            // Do not remove application context in case it was not sent in request
            assignApplicationContext(operation, request.getApplicationContext());
        }
        // operation expiration time matches current response expiration time
        operation.setTimestampExpires(response.getTimestampExpires());
        operationRepository.save(operation);

        OperationHistoryEntity operationHistory = new OperationHistoryEntity(operation.getOperationId(),
                idGeneratorService.generateOperationHistoryId(operation.getOperationId()));
        operationHistory.setRequestAuthMethod(request.getAuthMethod());
        operationHistory.setRequestAuthStepResult(request.getAuthStepResult());
        operationHistory.setResponseResult(response.getResult());
        operationHistory.setResponseResultDescription(response.getResultDescription());
        try {
            // Params and steps are saved as JSON for now - new entities would be required to store this data.
            // We can add these entities later in case they are needed.
            operationHistory.setRequestParams(objectMapper.writeValueAsString(request.getParams()));
            operationHistory.setResponseSteps(objectMapper.writeValueAsString(response.getSteps()));
        } catch (JsonProcessingException e) {
            logger.error(
                    "Error occurred while serializing operation history",
                    e
            );
        }
        operationHistory.setResponseTimestampCreated(response.getTimestampCreated());
        operationHistory.setResponseTimestampExpires(response.getTimestampExpires());
        operationHistoryRepository.save(operationHistory);
    }

    /**
     * Update user ID and organization ID for an operation.
     * @param request Update operation user request.
     * @throws OperationNotFoundException Thrown when operation does not exist.
     */
    public void updateOperationUser(UpdateOperationUserRequest request) throws OperationNotFoundException {
        String operationId = request.getOperationId();
        String userId = request.getUserId();
        String organizationId = request.getOrganizationId();
        OperationEntity operation = getOperation(operationId);
        operation.setUserId(userId);
        operation.setOrganizationId(organizationId);
        operationRepository.save(operation);
    }

    /**
     * Updates form data for given operation.
     *
     * @param request Request to update form data.
     * @throws OperationNotFoundException Thrown when operation does not exist.
     */
    public void updateFormData(UpdateFormDataRequest request) throws OperationNotFoundException {
        Optional<OperationEntity> operationOptional = operationRepository.findById(request.getOperationId());
        if (!operationOptional.isPresent()) {
            throw new OperationNotFoundException("Operation not found, operation ID: " + request.getOperationId());
        }
        OperationEntity operation = operationOptional.get();
        try {
            OperationFormData formData = objectMapper.readValue(operation.getOperationFormData(), OperationFormData.class);
            // update only formData.userInput which should contain all input from the user
            formData.setUserInput(request.getFormData().getUserInput());
            operation.setOperationFormData(objectMapper.writeValueAsString(formData));
        } catch (IOException e) {
            logger.error(
                    "Error occurred while serializing operation form data",
                    e
            );
        }
        operationRepository.save(operation);
    }

    /**
     * Update chosen authentication method.
     *
     * @param request Request to update chosen authentication method.
     * @throws OperationNotFoundException Thrown when operation does not exist.
     */
    public void updateChosenAuthMethod(UpdateChosenAuthMethodRequest request) throws OperationNotFoundException {
        Optional<OperationEntity> operationOptional = operationRepository.findById(request.getOperationId());
        if (!operationOptional.isPresent()) {
            throw new OperationNotFoundException("Operation not found, operation ID: " + request.getOperationId());
        }
        OperationEntity operation = operationOptional.get();
        OperationHistoryEntity currentHistory = operation.getCurrentOperationHistoryEntity();
        if (currentHistory == null) {
            throw new IllegalStateException("Operation is missing history");
        }
        boolean chosenAuthMethodValid = false;
        for (AuthStep step : getResponseAuthSteps(operation)) {
            if (step.getAuthMethod() == request.getChosenAuthMethod()) {
                chosenAuthMethodValid = true;
                break;
            }
        }
        if (!chosenAuthMethodValid) {
            throw new IllegalStateException("Invalid chosen authentication method");
        }
        currentHistory.setChosenAuthMethod(request.getChosenAuthMethod());
        operationHistoryRepository.save(currentHistory);
    }

    /**
     * Update application context.
     *
     * @param request Request to update application context.
     * @throws OperationNotFoundException Thrown when operation does not exist.
     */
    public void updateApplicationContext(UpdateApplicationContextRequest request) throws OperationNotFoundException {
        Optional<OperationEntity> operationOptional = operationRepository.findById(request.getOperationId());
        if (!operationOptional.isPresent()) {
            throw new OperationNotFoundException("Operation not found, operation ID: " + request.getOperationId());
        }
        OperationEntity operation = operationOptional.get();
        ApplicationContext applicationContext = request.getApplicationContext();
        try {
            if (applicationContext == null) {
                operation.setApplicationId(null);
                operation.setApplicationName(null);
                operation.setApplicationDescription(null);
                operation.setApplicationExtras(objectMapper.writeValueAsString(Collections.emptyMap()));
            } else {
                operation.setApplicationId(applicationContext.getId());
                operation.setApplicationName(applicationContext.getName());
                operation.setApplicationDescription(applicationContext.getDescription());
                operation.setApplicationExtras(objectMapper.writeValueAsString(applicationContext.getExtras()));
            }
        } catch (IOException e) {
            logger.error("Error occurred while serializing application context for an operation", e);
        }
        operationRepository.save(operation);
    }

    /**
     * Retrieve an OperationEntity for given operationId from database.
     *
     * @param operationId id of an operation
     * @return OperationEntity loaded from database
     * @throws OperationNotFoundException Thrown when operation does not exist.
     */
    public OperationEntity getOperation(String operationId) throws OperationNotFoundException {
        Optional<OperationEntity> operationOptional = operationRepository.findById(operationId);
        if (!operationOptional.isPresent()) {
            throw new OperationNotFoundException("Operation not found, operation ID: " + operationId);
        }
        return operationOptional.get();
    }

    /**
     * Return whether operation exists.
     *
     * @param operationId Operation ID.
     * @return Whether operation exists.
     */
    public boolean operationExists(String operationId) {
        Optional<OperationEntity> operationOptional = operationRepository.findById(operationId);
        return operationOptional.isPresent();
    }

    /**
     * Retrieve list of pending operations for given user id from database.
     *
     * @param userId User id.
     * @param mobileTokenOnly Whether pending operation list should be filtered for only next step with mobile token support.
     * @return list of operations which match the query
     */
    public List<OperationEntity> getPendingOperations(String userId, boolean mobileTokenOnly) {
        List<OperationEntity> entities = operationRepository.findPendingOperationsForUser(userId);
        if (!mobileTokenOnly) {
            // Return all unfinished operations for user
            return entities;
        }
        List<OperationEntity> filteredList = new ArrayList<>();
        for (OperationEntity operation : entities) {
            // Add operations whose last step is CONFIRMED with CONTINUE result and chosen authentication method supports mobile token
            OperationHistoryEntity currentHistoryEntity = operation.getCurrentOperationHistoryEntity();
            if (currentHistoryEntity.getRequestAuthStepResult() == AuthStepResult.CONFIRMED && currentHistoryEntity.getResponseResult() == AuthResult.CONTINUE
                    && currentHistoryEntity.getChosenAuthMethod() != null) {
                AuthMethod chosenAuthMethod = currentHistoryEntity.getChosenAuthMethod();
                if (mobileTokenConfigurationService.isMobileTokenEnabled(userId, operation.getOperationName(), chosenAuthMethod)) {
                    filteredList.add(operation);
                }
            }
        }
        return filteredList;
    }

    /**
     * Gets the list of @{link AuthStep} for an operation. Steps from the current response are returned.
     * In case no history is available, empty list is returned.
     *
     * @param operation Operation entity.
     * @return List of {@link AuthStep}.
     */
    public List<AuthStep> getResponseAuthSteps(OperationEntity operation) {
        List<AuthStep> steps = new ArrayList<>();
        if (operation == null) {
            return steps;
        }
        OperationHistoryEntity currentHistory = operation.getCurrentOperationHistoryEntity();
        if (currentHistory == null) {
            return steps;
        }
        // get steps from the current response
        String responseSteps = currentHistory.getResponseSteps();
        if (responseSteps == null) {
            return steps;
        }
        try {
            steps.addAll(objectMapper.readValue(responseSteps, new TypeReference<List<AuthStep>>() {
            }));
            return steps;
        } catch (IOException e) {
            // in case of an error empty list is returned
            logger.error(
                    "Error occurred while deserializing response steps",
                    e
            );
        }
        return steps;
    }

    /**
     * Create an AFS action.
     * @param request Request to crete an AFS action.
     */
    public void createAfsAction(CreateAfsActionRequest request) {
        try {
            OperationAfsActionEntity afsEntity = new OperationAfsActionEntity();
            OperationEntity operation = getOperation(request.getOperationId());
            afsEntity.setOperation(operation);
            afsEntity.setAfsAction(request.getAfsAction());
            afsEntity.setStepIndex(request.getStepIndex());
            afsEntity.setRequestAfsExtras(request.getRequestAfsExtras());
            afsEntity.setAfsLabel(request.getAfsLabel());
            afsEntity.setAfsResponseApplied(request.isAfsResponseApplied());
            afsEntity.setResponseAfsExtras(request.getResponseAfsExtras());
            afsEntity.setTimestampCreated(request.getTimestampCreated());
            operation.getAfsActions().add(afsEntity);
            operationRepository.save(operation);
        } catch (OperationNotFoundException e) {
            logger.error("AFS action could not be saved because operation does not exist: {}", request.getOperationId());
        }
    }

    /**
     * Assign application context to an operation entity.
     *
     * @param operationEntity    Operation entity.
     * @param applicationContext Application context.
     */
    private void assignApplicationContext(OperationEntity operationEntity, ApplicationContext applicationContext) {
        operationEntity.setApplicationId(applicationContext.getId());
        operationEntity.setApplicationName(applicationContext.getName());
        operationEntity.setApplicationDescription(applicationContext.getDescription());
        // Extras are saved as JSON
        try {
            operationEntity.setApplicationExtras(objectMapper.writeValueAsString(applicationContext.getExtras()));
        } catch (JsonProcessingException ex) {
            logger.error("Error while serializing application extras", ex);
        }
    }

}<|MERGE_RESOLUTION|>--- conflicted
+++ resolved
@@ -18,17 +18,12 @@
 import com.fasterxml.jackson.core.JsonProcessingException;
 import com.fasterxml.jackson.core.type.TypeReference;
 import com.fasterxml.jackson.databind.ObjectMapper;
-<<<<<<< HEAD
 import io.getlime.security.powerauth.app.nextstep.repository.AuthMethodRepository;
 import io.getlime.security.powerauth.app.nextstep.repository.OperationAfsActionRepository;
 import io.getlime.security.powerauth.app.nextstep.repository.OperationHistoryRepository;
 import io.getlime.security.powerauth.app.nextstep.repository.OperationRepository;
 import io.getlime.security.powerauth.app.nextstep.repository.model.entity.AuthMethodEntity;
 import io.getlime.security.powerauth.app.nextstep.repository.model.entity.OperationAfsActionEntity;
-=======
-import io.getlime.security.powerauth.app.nextstep.repository.OperationHistoryRepository;
-import io.getlime.security.powerauth.app.nextstep.repository.OperationRepository;
->>>>>>> 39deb99c
 import io.getlime.security.powerauth.app.nextstep.repository.model.entity.OperationEntity;
 import io.getlime.security.powerauth.app.nextstep.repository.model.entity.OperationHistoryEntity;
 import io.getlime.security.powerauth.lib.nextstep.model.entity.ApplicationContext;
@@ -68,9 +63,9 @@
     private final IdGeneratorService idGeneratorService;
     private final OperationRepository operationRepository;
     private final OperationHistoryRepository operationHistoryRepository;
-<<<<<<< HEAD
     private final OperationAfsActionRepository operationAfsActionRepository;
     private final AuthMethodRepository authMethodRepository;
+    private final MobileTokenConfigurationService mobileTokenConfigurationService;
 
     /**
      * Service constructor.
@@ -79,26 +74,15 @@
      * @param operationHistoryRepository   Operation history repository.
      * @param operationAfsActionRepository Operation AFS action repository.
      * @param authMethodRepository         Authentication method repository.
+     * @param idGeneratorService              ID generator service.
+     * @param mobileTokenConfigurationService Mobile token configuration service.
      */
     @Autowired
     public OperationPersistenceService(IdGeneratorService idGeneratorService, OperationRepository operationRepository,
                                        OperationHistoryRepository operationHistoryRepository, OperationAfsActionRepository operationAfsActionRepository, AuthMethodRepository authMethodRepository) {
         this.operationAfsActionRepository = operationAfsActionRepository;
         this.authMethodRepository = authMethodRepository;
-=======
-    private final MobileTokenConfigurationService mobileTokenConfigurationService;
-
-    /**
-     * Service constructor.
-     * @param idGeneratorService              ID generator service.
-     * @param operationRepository             Operation repository.
-     * @param operationHistoryRepository      Operation history repository.
-     * @param mobileTokenConfigurationService Mobile token configuration service.
-     */
-    @Autowired
-    public OperationPersistenceService(IdGeneratorService idGeneratorService, OperationRepository operationRepository,
                                        OperationHistoryRepository operationHistoryRepository, MobileTokenConfigurationService mobileTokenConfigurationService) {
->>>>>>> 39deb99c
         this.objectMapper = new ObjectMapper();
         this.idGeneratorService = idGeneratorService;
         this.operationRepository = operationRepository;
