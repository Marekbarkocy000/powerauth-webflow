--- conflicted
+++ resolved
@@ -485,12 +485,8 @@
      * @return Whether operation is a pending operation with an active PowerAuth token.
      * @throws OperationNotValidException Thrown when operation is invalid.
      */
-<<<<<<< HEAD
-    private boolean validateMobileTokenOperation(OperationEntity operation) {
+    private boolean validateMobileTokenOperation(OperationEntity operation) throws OperationNotValidException {
         final PowerAuthOperationService powerAuthOperationService = serviceCatalogue.getPowerAuthOperationService();
-=======
-    private boolean validateMobileTokenOperation(OperationEntity operation) throws OperationNotValidException {
->>>>>>> e99c45df
         final OperationHistoryEntity currentHistoryEntity = operation.getCurrentOperationHistoryEntity();
         if (currentHistoryEntity != null && currentHistoryEntity.getResponseResult() == AuthResult.CONTINUE && currentHistoryEntity.isMobileTokenActive()) {
             if (currentHistoryEntity.getPowerAuthOperationId() == null) {
