--- conflicted
+++ resolved
@@ -40,14 +40,7 @@
 import org.springframework.stereotype.Service;
 
 import java.io.IOException;
-<<<<<<< HEAD
-import java.util.ArrayList;
-import java.util.Collections;
-import java.util.List;
-import java.util.Optional;
-=======
 import java.util.*;
->>>>>>> efe8da55
 
 /**
  * This service handles conversion of operation request/response objects into operation entities.
@@ -178,9 +171,6 @@
     }
 
     /**
-<<<<<<< HEAD
-     * Update form data for given operation.
-=======
      * Update user ID and organization ID for an operation.
      * @param request Update operation user request.
      * @throws OperationNotFoundException Thrown when operation does not exist.
@@ -197,7 +187,6 @@
 
     /**
      * Updates form data for given operation.
->>>>>>> efe8da55
      *
      * @param request Request to update form data.
      * @throws OperationNotFoundException Thrown when operation does not exist.
