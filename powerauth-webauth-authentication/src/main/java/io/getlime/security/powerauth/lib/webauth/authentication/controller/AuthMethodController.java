--- conflicted
+++ resolved
@@ -204,8 +204,6 @@
                 responseObject = authorize(operationId, userId, null);
             }
             // TODO: Allow passing custom parameters
-<<<<<<< HEAD
-=======
             String operationId = authenticationManagementService.updateAuthenticationWithUserId(userId);
             // fix of issue #44 - The last authMethod/authResult is shown twice in operation history
             // first check whether response can be derived from operation detail - the auth method already called authorize()
@@ -215,7 +213,6 @@
             }
             // response could not be derived - call authorize() method to update current operation
             UpdateOperationResponse responseObject = authorize(operationId, userId, null);
->>>>>>> fc6edec5
             switch (responseObject.getResult()) {
                 case DONE: {
                     authenticationManagementService.authenticateCurrentSession();
