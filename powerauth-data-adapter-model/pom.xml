<?xml version="1.0" encoding="UTF-8"?>
<!--
~ PowerAuth WebFlow and related software components
~ Copyright (C) 2021 Wultra s.r.o.
~
~ This program is free software: you can redistribute it and/or modify
~ it under the terms of the GNU Affero General Public License as published
~ by the Free Software Foundation, either version 3 of the License, or
~ (at your option) any later version.
~
~ This program is distributed in the hope that it will be useful,
~ but WITHOUT ANY WARRANTY; without even the implied warranty of
~ MERCHANTABILITY or FITNESS FOR A PARTICULAR PURPOSE.  See the
~ GNU Affero General Public License for more details.
~
~ You should have received a copy of the GNU Affero General Public License
~ along with this program.  If not, see <http://www.gnu.org/licenses/>.
-->
<project xmlns="http://maven.apache.org/POM/4.0.0"
         xmlns:xsi="http://www.w3.org/2001/XMLSchema-instance"
         xsi:schemaLocation="http://maven.apache.org/POM/4.0.0 http://maven.apache.org/xsd/maven-4.0.0.xsd">

    <modelVersion>4.0.0</modelVersion>

    <name>powerauth-data-adapter-model</name>
    <artifactId>powerauth-data-adapter-model</artifactId>
    <groupId>io.getlime.security</groupId>
    <packaging>jar</packaging>

    <parent>
        <artifactId>powerauth-webflow-parent</artifactId>
        <groupId>io.getlime.security</groupId>
        <version>1.5.0-SNAPSHOT</version>
    </parent>

    <dependencies>
        <dependency>
            <groupId>io.getlime.core</groupId>
            <artifactId>rest-model-base</artifactId>
        </dependency>
        <dependency>
            <groupId>io.getlime.security</groupId>
            <artifactId>powerauth-nextstep-model</artifactId>
        </dependency>
<<<<<<< HEAD
        <dependency>
            <groupId>javax.validation</groupId>
            <artifactId>validation-api</artifactId>
        </dependency>
        <dependency>
            <groupId>org.projectlombok</groupId>
            <artifactId>lombok</artifactId>
            <scope>provided</scope>
        </dependency>
=======
>>>>>>> 19b01193
    </dependencies>

</project><|MERGE_RESOLUTION|>--- conflicted
+++ resolved
@@ -24,7 +24,6 @@
 
     <name>powerauth-data-adapter-model</name>
     <artifactId>powerauth-data-adapter-model</artifactId>
-    <groupId>io.getlime.security</groupId>
     <packaging>jar</packaging>
 
     <parent>
@@ -42,18 +41,6 @@
             <groupId>io.getlime.security</groupId>
             <artifactId>powerauth-nextstep-model</artifactId>
         </dependency>
-<<<<<<< HEAD
-        <dependency>
-            <groupId>javax.validation</groupId>
-            <artifactId>validation-api</artifactId>
-        </dependency>
-        <dependency>
-            <groupId>org.projectlombok</groupId>
-            <artifactId>lombok</artifactId>
-            <scope>provided</scope>
-        </dependency>
-=======
->>>>>>> 19b01193
     </dependencies>
 
 </project>