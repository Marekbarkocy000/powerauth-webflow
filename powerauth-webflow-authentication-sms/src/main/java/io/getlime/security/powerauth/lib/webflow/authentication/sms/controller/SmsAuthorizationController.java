/*
 * Copyright 2019 Wultra s.r.o.
 *
 * Licensed under the Apache License, Version 2.0 (the "License");
 * you may not use this file except in compliance with the License.
 * You may obtain a copy of the License at
 *
 * http://www.apache.org/licenses/LICENSE-2.0
 *
 * Unless required by applicable law or agreed to in writing, software
 * distributed under the License is distributed on an "AS IS" BASIS,
 * WITHOUT WARRANTIES OR CONDITIONS OF ANY KIND, either express or implied.
 * See the License for the specific language governing permissions and
 * limitations under the License.
 */
package io.getlime.security.powerauth.lib.webflow.authentication.sms.controller;

import io.getlime.core.rest.model.base.response.ObjectResponse;
import io.getlime.security.powerauth.lib.dataadapter.client.DataAdapterClient;
import io.getlime.security.powerauth.lib.dataadapter.client.DataAdapterClientErrorException;
import io.getlime.security.powerauth.lib.dataadapter.model.entity.AuthenticationContext;
import io.getlime.security.powerauth.lib.dataadapter.model.entity.FormData;
import io.getlime.security.powerauth.lib.dataadapter.model.entity.OperationContext;
import io.getlime.security.powerauth.lib.dataadapter.model.enumeration.*;
import io.getlime.security.powerauth.lib.dataadapter.model.response.*;
import io.getlime.security.powerauth.lib.nextstep.model.entity.ApplicationContext;
import io.getlime.security.powerauth.lib.nextstep.model.entity.AuthStep;
import io.getlime.security.powerauth.lib.nextstep.model.entity.enumeration.UserAccountStatus;
import io.getlime.security.powerauth.lib.nextstep.model.enumeration.*;
import io.getlime.security.powerauth.lib.nextstep.model.exception.NextStepServiceException;
import io.getlime.security.powerauth.lib.nextstep.model.response.GetOperationConfigDetailResponse;
import io.getlime.security.powerauth.lib.nextstep.model.response.GetOperationDetailResponse;
import io.getlime.security.powerauth.lib.nextstep.model.response.UpdateOperationResponse;
import io.getlime.security.powerauth.lib.webflow.authentication.configuration.WebFlowServicesConfiguration;
import io.getlime.security.powerauth.lib.webflow.authentication.controller.AuthMethodController;
import io.getlime.security.powerauth.lib.webflow.authentication.encryption.AesEncryptionPasswordProtection;
import io.getlime.security.powerauth.lib.webflow.authentication.encryption.NoPasswordProtection;
import io.getlime.security.powerauth.lib.webflow.authentication.exception.*;
import io.getlime.security.powerauth.lib.webflow.authentication.model.AuthenticationResult;
import io.getlime.security.powerauth.lib.webflow.authentication.model.HttpSessionAttributeNames;
import io.getlime.security.powerauth.lib.webflow.authentication.model.converter.AuthInstrumentConverter;
import io.getlime.security.powerauth.lib.webflow.authentication.model.converter.FormDataConverter;
import io.getlime.security.powerauth.lib.webflow.authentication.model.converter.UserAccountStatusConverter;
import io.getlime.security.powerauth.lib.webflow.authentication.repository.CertificateVerificationRepository;
import io.getlime.security.powerauth.lib.webflow.authentication.repository.model.entity.CertificateVerificationEntity;
import io.getlime.security.powerauth.lib.webflow.authentication.service.AfsIntegrationService;
import io.getlime.security.powerauth.lib.webflow.authentication.sms.model.request.SmsAuthorizationRequest;
import io.getlime.security.powerauth.lib.webflow.authentication.sms.model.response.InitSmsAuthorizationResponse;
import io.getlime.security.powerauth.lib.webflow.authentication.sms.model.response.ResendSmsAuthorizationResponse;
import io.getlime.security.powerauth.lib.webflow.authentication.sms.model.response.SmsAuthorizationResponse;
import org.slf4j.Logger;
import org.slf4j.LoggerFactory;
import org.springframework.beans.factory.annotation.Autowired;
import org.springframework.context.i18n.LocaleContextHolder;
import org.springframework.web.bind.annotation.RequestBody;
import org.springframework.web.bind.annotation.RequestMapping;
import org.springframework.web.bind.annotation.RequestMethod;
import org.springframework.web.bind.annotation.RestController;

import javax.servlet.http.HttpSession;
import javax.validation.Valid;
import java.util.ArrayList;
import java.util.Collections;
import java.util.List;

/**
 * Controller which provides endpoints for SMS authorization.
 *
 * @author Roman Strobl, roman.strobl@wultra.com
 */
@RestController
@RequestMapping(value = "/api/auth/sms")
public class SmsAuthorizationController extends AuthMethodController<SmsAuthorizationRequest, SmsAuthorizationResponse, AuthStepException> {

    private static final Logger logger = LoggerFactory.getLogger(SmsAuthorizationController.class);

    private static final Integer OPERATION_CONFIG_TEMPLATE_LOGIN = 2;
    private static final Integer OPERATION_CONFIG_TEMPLATE_APPROVAL = 1;

    private final DataAdapterClient dataAdapterClient;
    private final WebFlowServicesConfiguration configuration;
    private final AfsIntegrationService afsIntegrationService;
    private final HttpSession httpSession;
    private final CertificateVerificationRepository certificateVerificationRepository;

    private final AuthInstrumentConverter authInstrumentConverter = new AuthInstrumentConverter();
    private final UserAccountStatusConverter userAccountStatusConverter = new UserAccountStatusConverter();

    /**
     * Controller constructor.
     * @param dataAdapterClient Data Adapter client.
     * @param configuration Web Flow configuration.
     * @param afsIntegrationService Anti-fraud system integration service.
     * @param httpSession HTTP session.
     * @param certificateVerificationRepository Certificate verification repository.
     */
    @Autowired
    public SmsAuthorizationController(DataAdapterClient dataAdapterClient, WebFlowServicesConfiguration configuration, AfsIntegrationService afsIntegrationService, HttpSession httpSession, CertificateVerificationRepository certificateVerificationRepository) {
        this.dataAdapterClient = dataAdapterClient;
        this.configuration = configuration;
        this.afsIntegrationService = afsIntegrationService;
        this.httpSession = httpSession;
        this.certificateVerificationRepository = certificateVerificationRepository;
    }

    /**
     * Verifies the authorization code entered by user against code generated during initialization.
     *
     * @param request Request with authentication object information.
     * @return Authentication result with user ID and organization ID.
     * @throws AuthStepException Exception is thrown when authorization fails.
     */
    @Override
    protected AuthenticationResult authenticate(SmsAuthorizationRequest request) throws AuthStepException {
        final GetOperationDetailResponse operation = getOperation();
        final AuthMethod authMethod = getAuthMethodName(operation);
        logger.info("Step authentication started, operation ID: {}, authentication method: {}", operation.getOperationId(), authMethod.toString());
        final String messageId = getMessageIdFromHttpSession();
        try {
            FormData formData = new FormDataConverter().fromOperationFormData(operation.getFormData());
            String operationId = operation.getOperationId();
            String operationName = operation.getOperationName();
            String operationData = operation.getOperationData();
            final String externalTransactionId = operation.getExternalTransactionId();
            String userId = operation.getUserId();
            String organizationId = operation.getOrganizationId();
            AccountStatus accountStatus = userAccountStatusConverter.fromUserAccountStatus(operation.getAccountStatus());
            ApplicationContext applicationContext = operation.getApplicationContext();
            OperationContext operationContext = new OperationContext(operationId, operationName, operationData, externalTransactionId, formData, applicationContext);
            SmsAuthorizationResult smsAuthorizationResult;

            String authCode = request.getAuthCode();
            AuthStepOptions authStepOptions = getAuthStepOptionsFromHttpSession();
            if (authStepOptions != null) {
                // Authentication step options have been derived from AFS response

                if (!authStepOptions.isSmsOtpRequired() && !authStepOptions.isPasswordRequired()) {
                    // No authentication is required, approve step
                    cleanHttpSession();
                    request.setAuthInstruments(Collections.emptyList());
                    logger.info("Step authentication succeeded (NO_FA), operation ID: {}, authentication method: {}", operation.getOperationId(), authMethod.toString());
                    return new AuthenticationResult(operation.getUserId(), operation.getOrganizationId());
                } else if (!authStepOptions.isPasswordRequired()) {
                    // Only SMS authorization is required, skip password verification
                    ObjectResponse<VerifySmsAuthorizationResponse> objectResponse = dataAdapterClient.verifyAuthorizationSms(messageId, authCode, userId, organizationId, accountStatus, operationContext);
                    VerifySmsAuthorizationResponse smsResponse = objectResponse.getResponseObject();
                    smsAuthorizationResult = smsResponse.getSmsAuthorizationResult();
                    request.setAuthInstruments(Collections.singletonList(AuthInstrument.SMS_KEY));
                    if (smsAuthorizationResult == SmsAuthorizationResult.SUCCEEDED) {
                        cleanHttpSession();
                        logger.info("Step authentication succeeded (1FA), operation ID: {}, authentication method: {}", operation.getOperationId(), authMethod.toString());
                        return new AuthenticationResult(operation.getUserId(), operation.getOrganizationId());
                    }
                }
                // Otherwise 2FA authentication is performed
            }

            List<AuthInstrument> authInstruments = new ArrayList<>();
            authInstruments.add(AuthInstrument.SMS_KEY);
            authInstruments.add(AuthInstrument.PASSWORD);
            request.setAuthInstruments(authInstruments);

            PasswordProtectionType passwordProtectionType = configuration.getPasswordProtection();
            String cipherTransformation = configuration.getCipherTransformation();
            io.getlime.security.powerauth.lib.webflow.authentication.encryption.PasswordProtection passwordProtection;
            switch (passwordProtectionType) {
                case NO_PROTECTION:
                    // Password is sent in plain text
                    passwordProtection = new NoPasswordProtection();
                    logger.info("No protection is used for protecting user password");
                    break;

                case PASSWORD_ENCRYPTION_AES:
                    // Encrypt user password in case password encryption is configured in Web Flow
                    passwordProtection = new AesEncryptionPasswordProtection(cipherTransformation, configuration.getPasswordEncryptionKey());
                    logger.info("User password is protected using transformation: {}", cipherTransformation);
                    break;

                default:
                    // Unsupported authentication type
                    throw new InvalidRequestException("Invalid authentication type");
            }

            String protectedPassword = passwordProtection.protect(request.getPassword());
            AuthenticationContext authenticationContext = new AuthenticationContext(passwordProtectionType, cipherTransformation);
            ObjectResponse<VerifySmsAndPasswordResponse> objectResponse = dataAdapterClient.verifyAuthorizationSmsAndPassword(messageId, authCode, userId, organizationId, accountStatus, protectedPassword, authenticationContext, operationContext);
            VerifySmsAndPasswordResponse smsAndPasswordResponse = objectResponse.getResponseObject();
            smsAuthorizationResult = smsAndPasswordResponse.getSmsAuthorizationResult();
            if (smsAuthorizationResult == SmsAuthorizationResult.SUCCEEDED && smsAndPasswordResponse.getUserAuthenticationResult() == UserAuthenticationResult.SUCCEEDED) {
                cleanHttpSession();
                logger.info("Step authentication succeeded (2FA), operation ID: {}, authentication method: {}", operation.getOperationId(), authMethod.toString());
                return new AuthenticationResult(operation.getUserId(), operation.getOrganizationId());
            }

            Integer remainingAttemptsDA = smsAndPasswordResponse.getRemainingAttempts();
            boolean showRemainingAttempts = smsAndPasswordResponse.getShowRemainingAttempts();
            String errorMessage = smsAndPasswordResponse.getErrorMessage();
            UserAccountStatus userAccountStatus = userAccountStatusConverter.fromAccountStatus(smsAndPasswordResponse.getAccountStatus());

            try {
                UpdateOperationResponse response = failAuthorization(operation.getOperationId(), operation.getUserId(), request.getAuthInstruments(), null);
                if (response.getResult() == AuthResult.FAILED) {
                    cleanHttpSession();
                    // FAILED result instead of CONTINUE means the authentication method is failed
                    throw new MaxAttemptsExceededException("Maximum number of authentication attempts exceeded");
                }
                AuthenticationFailedException authEx = new AuthenticationFailedException("Authentication failed", errorMessage);
                if (showRemainingAttempts) {
                    GetOperationDetailResponse updatedOperation = getOperation();
                    Integer remainingAttemptsNS = updatedOperation.getRemainingAttempts();
                    Integer remainingAttempts = resolveRemainingAttempts(remainingAttemptsDA, remainingAttemptsNS);
                    authEx.setRemainingAttempts(remainingAttempts);
                }
                authEx.setAccountStatus(userAccountStatus);
                throw authEx;
            } catch (NextStepServiceException e) {
                logger.error("Error occurred in Next Step server", e);
                throw new AuthStepException(e.getError().getMessage(), e, "error.communication");
            }
        } catch (DataAdapterClientErrorException e) {
            throw new AuthStepException(e.getError().getMessage(), e);
        }
    }

    /**
     * Get current authentication method.
     * @return Current authentication method.
     */
    @Override
    protected AuthMethod getAuthMethodName() {
        return AuthMethod.SMS_KEY;
    }

    /**
     * Set message ID in HTTP session.
     * @param messageId Message ID.
     */
    private void updateMessageIdInHttpSession(String messageId) {
        synchronized (httpSession.getServletContext()) {
            httpSession.setAttribute(HttpSessionAttributeNames.MESSAGE_ID, messageId);
        }
    }

    /**
     * Set last message timestamp in HTTP session.
     */
    private void updateLastMessageTimestampInHttpSession(Long timestamp) {
        synchronized (httpSession.getServletContext()) {
            httpSession.setAttribute(HttpSessionAttributeNames.LAST_MESSAGE_TIMESTAMP, timestamp);
        }
    }

    /**
     * Set initial message sent flag in HTTP session.
     */
    private void updateInitialMessageSentInHttpSession(Boolean initialMessageSent) {
        synchronized (httpSession.getServletContext()) {
            httpSession.setAttribute(HttpSessionAttributeNames.INITIAL_MESSAGE_SENT, initialMessageSent);
        }
    }

    /**
     * Set authentication step options in HTTP session.
     */
    private void updateAuthStepOptionsInHttpSession(AuthStepOptions authStepOptions) {
        synchronized (httpSession.getServletContext()) {
            httpSession.setAttribute(HttpSessionAttributeNames.AUTH_STEP_OPTIONS, authStepOptions);
        }
    }

    /**
     * Get message ID from HTTP session.
     */
    private String getMessageIdFromHttpSession() {
        synchronized (httpSession.getServletContext()) {
            return (String) httpSession.getAttribute(HttpSessionAttributeNames.MESSAGE_ID);
        }
    }

    /**
     * Get username from HTTP session.
     */
    private String getUsernameFromHttpSession() {
        synchronized (httpSession.getServletContext()) {
            return (String) httpSession.getAttribute(HttpSessionAttributeNames.USERNAME);
        }
    }

    /**
     * Get last message timestamp from HTTP session.
     */
    private Long getLastMessageTimestampFromHttpSession() {
        synchronized (httpSession.getServletContext()) {
            return (Long) httpSession.getAttribute(HttpSessionAttributeNames.LAST_MESSAGE_TIMESTAMP);
        }
    }

    /**
     * Get initial message sent flag from HTTP session.
     */
    private Boolean getInitialMessageSentFromHttpSession() {
        synchronized (httpSession.getServletContext()) {
            return (Boolean) httpSession.getAttribute(HttpSessionAttributeNames.INITIAL_MESSAGE_SENT);
        }
    }

    /**
     * Get authentication step options from HTTP session.
     */
    private AuthStepOptions getAuthStepOptionsFromHttpSession() {
        synchronized (httpSession.getServletContext()) {
            return (AuthStepOptions) httpSession.getAttribute(HttpSessionAttributeNames.AUTH_STEP_OPTIONS);
        }
    }

    /**
     * Clean HTTP session.
     */
    private void cleanHttpSession() {
        synchronized (httpSession.getServletContext()) {
            httpSession.removeAttribute(HttpSessionAttributeNames.MESSAGE_ID);
            httpSession.removeAttribute(HttpSessionAttributeNames.LAST_MESSAGE_TIMESTAMP);
            httpSession.removeAttribute(HttpSessionAttributeNames.INITIAL_MESSAGE_SENT);
            httpSession.removeAttribute(HttpSessionAttributeNames.AUTH_STEP_OPTIONS);
            httpSession.removeAttribute(HttpSessionAttributeNames.USERNAME);
        }
    }

    /**
     * Initializes the SMS authorization process by creating authorization SMS using Data Adapter.
     *
     * @return Authorization response.
     * @throws AuthStepException Thrown when operation is invalid or not available.
     */
    @RequestMapping(value = "/init", method = RequestMethod.POST)
    public InitSmsAuthorizationResponse initSmsAuthorization() throws AuthStepException {
        final GetOperationDetailResponse operation = getOperation();
        final AuthMethod authMethod = getAuthMethodName(operation);
        logger.info("Init step started, operation ID: {}, authentication method: {}", operation.getOperationId(), authMethod.toString());
        InitSmsAuthorizationResponse initResponse = new InitSmsAuthorizationResponse();

        // By default enable both SMS authorization and password verification (2FA)
        initResponse.setSmsOtpEnabled(true);
        initResponse.setPasswordEnabled(true);

        String username = null;
        if (authMethod == AuthMethod.LOGIN_SCA) {
            // Add username for LOGIN_SCA method
            username = getUsernameFromHttpSession();
            initResponse.setUsername(username);
        }

        if (isCertificateUsedForAuthentication(operation.getOperationId())) {

            // Currently AFS integration and client certificate authentication are exclusive
            logger.debug("Disabling password verification due to client TLS certificate usage in INIT step of authentication method: {}, operation ID: {}", authMethod, operation.getOperationId());
            AuthStepOptions authStepOptions = new AuthStepOptions();
            authStepOptions.setPasswordRequired(false);
            authStepOptions.setSmsOtpRequired(true);
            updateAuthStepOptionsInHttpSession(authStepOptions);
            initResponse.setSmsOtpEnabled(true);
            initResponse.setPasswordEnabled(false);

        } else if (configuration.isAfsEnabled()) {

            AfsAction afsAction = determineAfsActionInit(authMethod, operation.getOperationName());

            if (afsAction != null) {
                // Execute an AFS action
                AfsResponse afsResponse = afsIntegrationService.executeInitAction(operation.getOperationId(), username, afsAction);

                // Save authentication step options derived from AFS response for authenticate step
                updateAuthStepOptionsInHttpSession(afsResponse.getAuthStepOptions());

                // Process AFS response
                if (afsResponse.isAfsResponseApplied()) {
                    if (afsResponse.getAuthStepOptions() != null) {
                        if (!afsResponse.getAuthStepOptions().isPasswordRequired()) {
                            logger.debug("Disabling password verification based on AFS response in INIT step of authentication method: {}, operation ID: {}", authMethod, operation.getOperationId());
                            // Step-down for password verification
                            initResponse.setPasswordEnabled(false);
                        }
                        if (!afsResponse.getAuthStepOptions().isSmsOtpRequired()) {
                            logger.debug("Disabling SMS authorization due based on AFS response in INIT step of authentication method: {}, operation ID: {}", authMethod, operation.getOperationId());
                            // Step-down for SMS authorization
                            initResponse.setSmsOtpEnabled(false);
                        }
                    }
                }
            }
        }

        try {
            if (initResponse.isSmsOtpEnabled()) {
                initResponse.setResendDelay(configuration.getSmsResendDelay());
                Boolean initialMessageSent = getInitialMessageSentFromHttpSession();
                if (initialMessageSent != null && initialMessageSent) {
                    initResponse.setResult(AuthStepResult.CONFIRMED);
                    return initResponse;
                }
                CreateSmsAuthorizationResponse response = sendAuthorizationSms(operation, false);
                String messageId = response.getMessageId();
                if (messageId != null) {
                    updateMessageIdInHttpSession(messageId);
                    updateInitialMessageSentInHttpSession(true);
                }
                if (SmsDeliveryResult.SUCCEEDED.equals(response.getSmsDeliveryResult())) {
                    initResponse.setResult(AuthStepResult.CONFIRMED);
                    logger.info("Init step result: CONFIRMED, operation ID: {}, authentication method: {}", operation.getOperationId(), authMethod.toString());
                } else {
                    initResponse.setResult(AuthStepResult.AUTH_FAILED);
                    initResponse.setMessage(response.getErrorMessage());
                    logger.info("Init step result: AUTH_FAILED, operation ID: {}, authentication method: {}", operation.getOperationId(), authMethod.toString());
                }
            }

            return initResponse;
        } catch (DataAdapterClientErrorException e) {
            logger.error("Error when sending SMS message.", e);
            initResponse.setResult(AuthStepResult.AUTH_FAILED);
            logger.info("Init step result: AUTH_FAILED, operation ID: {}, authentication method: {}", operation.getOperationId(), authMethod.toString());
            initResponse.setMessage(e.getError().getMessage());
            return initResponse;
        }
    }

    /**
     * Resend the SMS using Data Adapter.
     *
     * @return Authorization response.
     * @throws AuthStepException Thrown when operation is invalid or not available.
     */
    @RequestMapping(value = "/resend", method = RequestMethod.POST)
    public ResendSmsAuthorizationResponse resendSmsAuthorization() throws AuthStepException {
        final GetOperationDetailResponse operation = getOperation();
        final AuthMethod authMethod = getAuthMethodName(operation);
        logger.info("Resend step started, operation ID: {}, authentication method: {}", operation.getOperationId(), authMethod.toString());
        ResendSmsAuthorizationResponse resendResponse = new ResendSmsAuthorizationResponse();
        resendResponse.setResendDelay(configuration.getSmsResendDelay());
        try {
            CreateSmsAuthorizationResponse response = sendAuthorizationSms(operation, true);
            String messageId = response.getMessageId();
            if (messageId != null) {
                updateMessageIdInHttpSession(messageId);
            }
            if (SmsDeliveryResult.SUCCEEDED.equals(response.getSmsDeliveryResult())) {
                resendResponse.setResult(AuthStepResult.CONFIRMED);
                logger.info("Resend step result: CONFIRMED, operation ID: {}, authentication method: {}", operation.getOperationId(), authMethod.toString());
            } else {
                resendResponse.setResult(AuthStepResult.AUTH_FAILED);
                resendResponse.setMessage(response.getErrorMessage());
                logger.info("Resend step result: AUTH_FAILED, operation ID: {}, authentication method: {}", operation.getOperationId(), authMethod.toString());
            }
            return resendResponse;
        } catch (DataAdapterClientErrorException e) {
            logger.error("Error when sending SMS message.", e);
            resendResponse.setResult(AuthStepResult.AUTH_FAILED);
            logger.info("Resend step result: AUTH_FAILED, operation ID: {}, authentication method: {}", operation.getOperationId(), authMethod.toString());
            resendResponse.setMessage(e.getError().getMessage());
            return resendResponse;
        }
    }

    /**
     * Performs the authorization and resolves the next step.
     *
     * @param request Authorization request which includes the authorization code.
     * @return Authorization response.
     * @throws AuthStepException In case authentication fails.
     */
    @RequestMapping(value = "/authenticate", method = RequestMethod.POST)
    public SmsAuthorizationResponse authenticateHandler(@Valid @RequestBody SmsAuthorizationRequest request) throws AuthStepException {
        final GetOperationDetailResponse operation = getOperation();
        final AuthMethod authMethod = getAuthMethodName(operation);
        // Extract username for LOGIN_SCA
        final String username;
        if (authMethod == AuthMethod.LOGIN_SCA) {
            username = getUsernameFromHttpSession();
        } else {
            // In other methods user ID is already available
            username = null;
        }
        final AfsAction afsAction;
        if (configuration.isAfsEnabled()) {
            afsAction = determineAfsActionAuth(authMethod, operation.getOperationName());
        } else {
            afsAction = null;
        }

        try {
            return buildAuthorizationResponse(request, new AuthResponseProvider() {

                final List<AfsAuthInstrument> authInstruments = authInstrumentConverter.fromAuthInstruments(request.getAuthInstruments());

                @Override
                public SmsAuthorizationResponse doneAuthentication(String userId) {
                    if (afsAction != null) {
                        afsIntegrationService.executeAuthAction(operation.getOperationId(), afsAction, username, authInstruments,  AuthStepResult.CONFIRMED);
                    }
                    authenticateCurrentBrowserSession();
                    final SmsAuthorizationResponse response = new SmsAuthorizationResponse();
                    response.setResult(AuthStepResult.CONFIRMED);
                    response.setMessage("authentication.success");
                    logger.info("Step result: CONFIRMED, authentication method: {}", authMethod.toString());
                    return response;
                }

                @Override
                public SmsAuthorizationResponse failedAuthentication(String userId, String failedReason) {
                    clearCurrentBrowserSession();
                    final SmsAuthorizationResponse response = new SmsAuthorizationResponse();
                    response.setResult(AuthStepResult.AUTH_FAILED);
                    response.setMessage(failedReason);
                    logger.info("Step result: AUTH_FAILED, authentication method: {}", authMethod.toString());
                    return response;
                }

                @Override
                public SmsAuthorizationResponse continueAuthentication(String operationId, String userId, List<AuthStep> steps) {
                    if (afsAction != null) {
                        afsIntegrationService.executeAuthAction(operation.getOperationId(), afsAction, username, authInstruments, AuthStepResult.CONFIRMED);
                    }
                    final SmsAuthorizationResponse response = new SmsAuthorizationResponse();
                    response.setResult(AuthStepResult.CONFIRMED);
                    response.setMessage("authentication.success");
                    response.getNext().addAll(steps);
                    logger.info("Step result: CONFIRMED, operation ID: {}, authentication method: {}", operationId, authMethod.toString());
                    return response;
                }
            });
        } catch (AuthStepException e) {
            logger.warn("Error occurred while verifying authorization code from SMS message: {}", e.getMessage());
            if (afsAction != null) {
                final List<AfsAuthInstrument> authInstruments = authInstrumentConverter.fromAuthInstruments(request.getAuthInstruments());
                if (e instanceof AuthenticationFailedException) {
                    AuthenticationFailedException authEx = (AuthenticationFailedException) e;
                    if (authEx.getAccountStatus() != UserAccountStatus.ACTIVE) {
                        // notify AFS about failed authentication method due to the fact that user account is not active
                        afsIntegrationService.executeAuthAction(operation.getOperationId(), afsAction, username, authInstruments, AuthStepResult.AUTH_METHOD_FAILED);
                    } else {
                        // notify AFS about failed authentication
                        afsIntegrationService.executeAuthAction(operation.getOperationId(), afsAction, username, authInstruments, AuthStepResult.AUTH_FAILED);
                    }
                } else if (e instanceof MaxAttemptsExceededException) {
                    // notify AFS about failed authentication method due to last attempt
                    afsIntegrationService.executeAuthAction(operation.getOperationId(), afsAction, username, authInstruments, AuthStepResult.AUTH_METHOD_FAILED);
                    // notify AFS about logout
                    afsIntegrationService.executeLogoutAction(operation.getOperationId(), OperationTerminationReason.FAILED);
                }
            }
            final SmsAuthorizationResponse response = new SmsAuthorizationResponse();
            response.setResult(AuthStepResult.AUTH_FAILED);
            logger.info("Step result: AUTH_FAILED, authentication method: {}", authMethod.toString());
            if (e.getMessageId() != null) {
                // prefer localized message over regular message string
                response.setMessage(e.getMessageId());
            } else {
                response.setMessage(e.getMessage());
            }
            response.setRemainingAttempts(e.getRemainingAttempts());
            return response;
        }

    }

    /**
     * Cancels the SMS authorization.
     *
     * @return Authorization response.
     * @throws AuthStepException Thrown when operation is invalid or not available.
     */
    @RequestMapping(value = "/cancel", method = RequestMethod.POST)
    public SmsAuthorizationResponse cancelAuthentication() throws AuthStepException {
        try {
            final GetOperationDetailResponse operation = getOperation();
            final AuthMethod authMethod = getAuthMethodName(operation);
            cleanHttpSession();
            cancelAuthorization(operation.getOperationId(), operation.getUserId(), OperationCancelReason.UNKNOWN, null);
            final SmsAuthorizationResponse cancelResponse = new SmsAuthorizationResponse();
            cancelResponse.setResult(AuthStepResult.CANCELED);
            cancelResponse.setMessage("operation.canceled");
            logger.info("Step result: CANCELED, operation ID: {}, authentication method: {}", operation.getOperationId(), authMethod.toString());
            return cancelResponse;
        } catch (NextStepServiceException e) {
            logger.error("Error when canceling SMS message validation.", e);
            final SmsAuthorizationResponse cancelResponse = new SmsAuthorizationResponse();
            cancelResponse.setResult(AuthStepResult.AUTH_FAILED);
            cancelResponse.setMessage("error.communication");
            cleanHttpSession();
            logger.info("Step result: AUTH_FAILED, authentication method: {}", getAuthMethodName().toString());
            return cancelResponse;
        }
    }

    /**
     * Send authorization SMS using data adapter. Check SMS resend delay to protect backends from spamming.
     * @param operation Current operation.
     * @param resend Whether SMS is being resent.
     * @return Response for sending authorization SMS message.
     * @throws DataAdapterClientErrorException In case SMS delivery fails.
     */
    private CreateSmsAuthorizationResponse sendAuthorizationSms(GetOperationDetailResponse operation, boolean resend) throws DataAdapterClientErrorException, AuthStepException {
        Long lastMessageTimestamp = getLastMessageTimestampFromHttpSession();
        if (lastMessageTimestamp != null && System.currentTimeMillis() - lastMessageTimestamp < configuration.getSmsResendDelay()) {
            CreateSmsAuthorizationResponse response = new CreateSmsAuthorizationResponse();
            response.setSmsDeliveryResult(SmsDeliveryResult.FAILED);
            response.setErrorMessage("smsAuthorization.deliveryFailed");
            return response;
        }
        String userId = operation.getUserId();
        String organizationId = operation.getOrganizationId();
        AccountStatus accountStatus = userAccountStatusConverter.fromUserAccountStatus(operation.getAccountStatus());
        FormData formData = new FormDataConverter().fromOperationFormData(operation.getFormData());
        ApplicationContext applicationContext = operation.getApplicationContext();
        String operationId = operation.getOperationId();
        String operationName = operation.getOperationName();
        String operationData = operation.getOperationData();
<<<<<<< HEAD
        final String externalTransactionId = operation.getExternalTransactionId();
        OperationContext operationContext = new OperationContext(operationId, operationName, operationData, externalTransactionId, formData, applicationContext);
        ObjectResponse<CreateSmsAuthorizationResponse> daResponse = dataAdapterClient.createAuthorizationSms(userId, organizationId, accountStatus, operationContext, LocaleContextHolder.getLocale().getLanguage(), resend);
=======
        AuthMethod authMethod = getAuthMethodName(operation);
        OperationContext operationContext = new OperationContext(operationId, operationName, operationData, formData, applicationContext);
        ObjectResponse<CreateSmsAuthorizationResponse> daResponse = dataAdapterClient.createAuthorizationSms(userId, organizationId, accountStatus, authMethod, operationContext, LocaleContextHolder.getLocale().getLanguage(), resend);
>>>>>>> 7893ea32
        updateLastMessageTimestampInHttpSession(System.currentTimeMillis());
        return daResponse.getResponseObject();
    }

    /**
     * Determine AFS action during initialization.
     * @param authMethod Current authentication method.
     * @param operationName Operation name.
     * @return AFS action.
     * @throws AuthStepException In case of any failure.
     */
    private AfsAction determineAfsActionInit(AuthMethod authMethod, String operationName) throws AuthStepException {
        AfsAction afsAction;
        switch (authMethod) {
            case LOGIN_SCA:
                afsAction = AfsAction.LOGIN_INIT;
                break;
            case APPROVAL_SCA:
                afsAction = AfsAction.APPROVAL_INIT;
                break;
            case SMS_KEY:
                GetOperationConfigDetailResponse config = getOperationConfig(operationName);
                if (config == null) {
                    throw new OperationNotConfiguredException("Operation not configured, operation name: " + operationName);
                }
                if (OPERATION_CONFIG_TEMPLATE_LOGIN.equals(config.getTemplateId())) {
                    afsAction = AfsAction.LOGIN_INIT;
                } else if (OPERATION_CONFIG_TEMPLATE_APPROVAL.equals(config.getTemplateId())) {
                    afsAction = AfsAction.APPROVAL_INIT;
                } else {
                    // Unknown template, do not execute AFS action
                    afsAction = null;
                }
                break;
            default:
                afsAction = null;
        }
        return afsAction;
    }

    /**
     * Determine AFS action during authentication.
     * @param authMethod Current authentication method.
     * @param operationName Operation name.
     * @return AFS action.
     * @throws AuthStepException In case of any failure.
     */
    private AfsAction determineAfsActionAuth(AuthMethod authMethod, String operationName) throws AuthStepException {
        AfsAction afsAction;
        switch (authMethod) {
            case LOGIN_SCA:
                afsAction = AfsAction.LOGIN_AUTH;
                break;
            case APPROVAL_SCA:
                afsAction = AfsAction.APPROVAL_AUTH;
                break;
            case SMS_KEY:
                GetOperationConfigDetailResponse config = getOperationConfig(operationName);
                if (config == null) {
                    throw new OperationNotConfiguredException("Operation not configured, operation name: " + operationName);
                }
                if (OPERATION_CONFIG_TEMPLATE_LOGIN.equals(config.getTemplateId())) {
                    afsAction = AfsAction.LOGIN_AUTH;
                } else if (OPERATION_CONFIG_TEMPLATE_APPROVAL.equals(config.getTemplateId())) {
                    afsAction = AfsAction.APPROVAL_AUTH;
                } else {
                    // Unknown template, do not execute AFS action
                    afsAction = null;
                }
                break;
            default:
                afsAction = null;
        }
        return afsAction;
    }

    /**
     * Whether client TLS certificate is used for authentication.
     * @param operationId Operation ID.
     * @return Whether client TLS certificate is used for authentication.
     */
    private boolean isCertificateUsedForAuthentication(String operationId) {
        CertificateVerificationEntity.CertificateVerificationKey key = new CertificateVerificationEntity.CertificateVerificationKey(operationId, AuthMethod.APPROVAL_SCA);
        return certificateVerificationRepository.findByCertificateVerificationKey(key).isPresent();
    }

}<|MERGE_RESOLUTION|>--- conflicted
+++ resolved
@@ -615,15 +615,10 @@
         String operationId = operation.getOperationId();
         String operationName = operation.getOperationName();
         String operationData = operation.getOperationData();
-<<<<<<< HEAD
+        final AuthMethod authMethod = getAuthMethodName(operation);
         final String externalTransactionId = operation.getExternalTransactionId();
         OperationContext operationContext = new OperationContext(operationId, operationName, operationData, externalTransactionId, formData, applicationContext);
-        ObjectResponse<CreateSmsAuthorizationResponse> daResponse = dataAdapterClient.createAuthorizationSms(userId, organizationId, accountStatus, operationContext, LocaleContextHolder.getLocale().getLanguage(), resend);
-=======
-        AuthMethod authMethod = getAuthMethodName(operation);
-        OperationContext operationContext = new OperationContext(operationId, operationName, operationData, formData, applicationContext);
         ObjectResponse<CreateSmsAuthorizationResponse> daResponse = dataAdapterClient.createAuthorizationSms(userId, organizationId, accountStatus, authMethod, operationContext, LocaleContextHolder.getLocale().getLanguage(), resend);
->>>>>>> 7893ea32
         updateLastMessageTimestampInHttpSession(System.currentTimeMillis());
         return daResponse.getResponseObject();
     }
