package io.getlime.security.powerauth.lib.webflow.authentication.sms.controller;

import io.getlime.core.rest.model.base.response.ObjectResponse;
import io.getlime.security.powerauth.lib.dataadapter.client.DataAdapterClient;
import io.getlime.security.powerauth.lib.dataadapter.client.DataAdapterClientErrorException;
import io.getlime.security.powerauth.lib.dataadapter.model.entity.FormData;
import io.getlime.security.powerauth.lib.dataadapter.model.entity.OperationContext;
import io.getlime.security.powerauth.lib.dataadapter.model.response.CreateSMSAuthorizationResponse;
import io.getlime.security.powerauth.lib.nextstep.model.entity.ApplicationContext;
import io.getlime.security.powerauth.lib.nextstep.model.entity.AuthStep;
import io.getlime.security.powerauth.lib.nextstep.model.enumeration.AuthMethod;
import io.getlime.security.powerauth.lib.nextstep.model.enumeration.AuthResult;
import io.getlime.security.powerauth.lib.nextstep.model.enumeration.AuthStepResult;
import io.getlime.security.powerauth.lib.nextstep.model.enumeration.OperationCancelReason;
import io.getlime.security.powerauth.lib.nextstep.model.exception.NextStepServiceException;
import io.getlime.security.powerauth.lib.nextstep.model.response.GetOperationDetailResponse;
import io.getlime.security.powerauth.lib.nextstep.model.response.UpdateOperationResponse;
import io.getlime.security.powerauth.lib.webflow.authentication.controller.AuthMethodController;
import io.getlime.security.powerauth.lib.webflow.authentication.exception.AuthStepException;
import io.getlime.security.powerauth.lib.webflow.authentication.exception.InvalidRequestException;
import io.getlime.security.powerauth.lib.webflow.authentication.exception.MaxAttemptsExceededException;
import io.getlime.security.powerauth.lib.webflow.authentication.model.AuthenticationResult;
import io.getlime.security.powerauth.lib.webflow.authentication.model.converter.FormDataConverter;
import io.getlime.security.powerauth.lib.webflow.authentication.sms.model.request.SMSAuthorizationRequest;
import io.getlime.security.powerauth.lib.webflow.authentication.sms.model.response.SMSAuthorizationResponse;
import org.slf4j.Logger;
import org.slf4j.LoggerFactory;
import org.springframework.beans.factory.annotation.Autowired;
import org.springframework.context.i18n.LocaleContextHolder;
import org.springframework.stereotype.Controller;
import org.springframework.web.bind.annotation.RequestBody;
import org.springframework.web.bind.annotation.RequestMapping;
import org.springframework.web.bind.annotation.RequestMethod;
import org.springframework.web.bind.annotation.ResponseBody;

import javax.servlet.http.HttpSession;
import java.util.List;

/**
 * Controller which provides endpoints for SMS authorization.
 *
 * @author Roman Strobl, roman.strobl@wultra.com
 */
@Controller
@RequestMapping(value = "/api/auth/sms")
public class SMSAuthorizationController extends AuthMethodController<SMSAuthorizationRequest, SMSAuthorizationResponse, AuthStepException> {

    private static final Logger logger = LoggerFactory.getLogger(SMSAuthorizationController.class);

    private final DataAdapterClient dataAdapterClient;
    private final HttpSession httpSession;

    /**
     * Controller constructor.
     * @param dataAdapterClient Data adapter client.
     * @param httpSession HTTP session.
     */
    @Autowired
    public SMSAuthorizationController(DataAdapterClient dataAdapterClient, HttpSession httpSession) {
        this.dataAdapterClient = dataAdapterClient;
        this.httpSession = httpSession;
    }

    private static final String MESSAGE_ID = "messageId";

    /**
     * Verifies the authorization code entered by user against code generated during initialization.
     *
     * @param request Request with authentication object information.
     * @return Authentication result with user ID and organization ID.
     * @throws AuthStepException Exception is thrown when authorization fails.
     */
    @Override
    protected AuthenticationResult authenticate(SMSAuthorizationRequest request) throws AuthStepException {
        final GetOperationDetailResponse operation = getOperation();
        logger.info("Step authentication started, operation ID: {}, authentication method: {}", operation.getOperationId(), getAuthMethodName().toString());
        checkOperationExpiration(operation);
        final Object messageId;
        synchronized (httpSession.getServletContext()) {
            messageId = httpSession.getAttribute(MESSAGE_ID);
        }
        if (messageId == null) {
            // verify called before create or other error occurred, request is rejected
            throw new InvalidRequestException("Message ID is missing.");
        }
        try {
            FormData formData = new FormDataConverter().fromOperationFormData(operation.getFormData());
            String operationId = operation.getOperationId();
            String operationName = operation.getOperationName();
            String operationData = operation.getOperationData();
            ApplicationContext applicationContext = operation.getApplicationContext();
            OperationContext operationContext = new OperationContext(operationId, operationName, operationData, formData, applicationContext);
            dataAdapterClient.verifyAuthorizationSMS(messageId.toString(), request.getAuthCode(), operationContext);
            synchronized (httpSession.getServletContext()) {
                httpSession.removeAttribute(MESSAGE_ID);
            }
            logger.info("Step authentication succeeded, operation ID: {}, authentication method: {}", operation.getOperationId(), getAuthMethodName().toString());
            return new AuthenticationResult(operation.getUserId(), operation.getOrganizationId());
        } catch (DataAdapterClientErrorException e) {
            // log failed authorization into operation history so that maximum number of Next Step update calls can be checked
            Integer remainingAttemptsNS;
            try {
                UpdateOperationResponse response = failAuthorization(operation.getOperationId(), operation.getUserId(), null);
                if (response.getResult() == AuthResult.FAILED) {
                    // FAILED result instead of CONTINUE means the authentication method is failed
                    throw new MaxAttemptsExceededException("Maximum number of authentication attempts exceeded.");
                }
                GetOperationDetailResponse updatedOperation = getOperation();
                remainingAttemptsNS = updatedOperation.getRemainingAttempts();
            } catch (NextStepServiceException e2) {
                logger.error("Error occurred in Next Step server", e);
                throw new AuthStepException(e2.getError().getMessage(), e2, "error.communication");
            }
            AuthStepException authEx = new AuthStepException(e.getError().getMessage(), e);
            Integer remainingAttemptsDA = e.getError().getRemainingAttempts();
            Integer remainingAttempts = resolveRemainingAttempts(remainingAttemptsDA, remainingAttemptsNS);
            authEx.setRemainingAttempts(remainingAttempts);
            throw authEx;
        }
    }

    /**
     * Get current authentication method.
     * @return Current authentication method.
     */
    @Override
    protected AuthMethod getAuthMethodName() {
        return AuthMethod.SMS_KEY;
    }

    /**
     * Initializes the SMS authorization process by creating authorization SMS using Data Adapter.
     *
     * @return Authorization response.
     * @throws AuthStepException Thrown when operation is invalid or not available.
     */
    @RequestMapping(value = "/init", method = RequestMethod.POST)
    public @ResponseBody SMSAuthorizationResponse initSMSAuthorization() throws AuthStepException {
        final GetOperationDetailResponse operation = getOperation();
        logger.info("Init step started, operation ID: {}, authentication method: {}", operation.getOperationId(), getAuthMethodName().toString());
        checkOperationExpiration(operation);
        SMSAuthorizationResponse initResponse = new SMSAuthorizationResponse();

        final String userId = operation.getUserId();
        final String organizationId = operation.getOrganizationId();
        try {
            FormData formData = new FormDataConverter().fromOperationFormData(operation.getFormData());
<<<<<<< HEAD
            OperationContext operationContext = new OperationContext(operation.getOperationId(), operation.getOperationName(), operation.getOperationData(), formData);
            ObjectResponse<CreateSMSAuthorizationResponse> baResponse = dataAdapterClient.createAuthorizationSMS(userId, organizationId, operationContext,
=======
            ApplicationContext applicationContext = operation.getApplicationContext();
            String operationId = operation.getOperationId();
            String operationName = operation.getOperationName();
            String operationData = operation.getOperationData();
            OperationContext operationContext = new OperationContext(operationId, operationName, operationData, formData, applicationContext);
            ObjectResponse<CreateSMSAuthorizationResponse> daResponse = dataAdapterClient.createAuthorizationSMS(userId, operationContext,
>>>>>>> 2e0cea23
                    LocaleContextHolder.getLocale().getLanguage());
            String messageId = daResponse.getResponseObject().getMessageId();
            synchronized (httpSession.getServletContext()) {
                httpSession.setAttribute(MESSAGE_ID, messageId);
            }
            initResponse.setResult(AuthStepResult.CONFIRMED);
            logger.info("Init step result: CONFIRMED, operation ID: {}, authentication method: {}", operation.getOperationId(), getAuthMethodName().toString());
            return initResponse;
        } catch (DataAdapterClientErrorException e) {
            logger.error("Error when sending SMS message.", e);
            initResponse.setResult(AuthStepResult.AUTH_FAILED);
            logger.info("Init step result: AUTH_FAILED, operation ID: {}, authentication method: {}", operation.getOperationId(), getAuthMethodName().toString());
            initResponse.setMessage("error.communication");
            return initResponse;
        }
    }

    /**
     * Performs the authorization and resolves the next step.
     *
     * @param request Authorization request which includes the authorization code.
     * @return Authorization response.
     */
    @RequestMapping(value = "/authenticate", method = RequestMethod.POST)
    public @ResponseBody SMSAuthorizationResponse authenticateHandler(@RequestBody SMSAuthorizationRequest request) {
        try {
            return buildAuthorizationResponse(request, new AuthResponseProvider() {

                @Override
                public SMSAuthorizationResponse doneAuthentication(String userId) {
                    authenticateCurrentBrowserSession();
                    final SMSAuthorizationResponse response = new SMSAuthorizationResponse();
                    response.setResult(AuthStepResult.CONFIRMED);
                    response.setMessage("authentication.success");
                    logger.info("Step result: CONFIRMED, authentication method: {}", getAuthMethodName().toString());
                    return response;
                }

                @Override
                public SMSAuthorizationResponse failedAuthentication(String userId, String failedReason) {
                    clearCurrentBrowserSession();
                    final SMSAuthorizationResponse response = new SMSAuthorizationResponse();
                    response.setResult(AuthStepResult.AUTH_FAILED);
                    response.setMessage(failedReason);
                    logger.info("Step result: AUTH_FAILED, authentication method: {}", getAuthMethodName().toString());
                    return response;
                }

                @Override
                public SMSAuthorizationResponse continueAuthentication(String operationId, String userId, List<AuthStep> steps) {
                    final SMSAuthorizationResponse response = new SMSAuthorizationResponse();
                    response.setResult(AuthStepResult.CONFIRMED);
                    response.setMessage("authentication.success");
                    response.getNext().addAll(steps);
                    logger.info("Step result: CONFIRMED, operation ID: {}, authentication method: {}", operationId, getAuthMethodName().toString());
                    return response;
                }
            });
        } catch (AuthStepException e) {
            logger.warn("Error occurred while verifying authorization code from SMS message: {}", e.getMessage());
            final SMSAuthorizationResponse response = new SMSAuthorizationResponse();
            response.setResult(AuthStepResult.AUTH_FAILED);
            logger.info("Step result: AUTH_FAILED, authentication method: {}", getAuthMethodName().toString());
            if (e.getMessageId() != null) {
                // prefer localized message over regular message string
                response.setMessage(e.getMessageId());
            } else {
                response.setMessage(e.getMessage());
            }
            response.setRemainingAttempts(e.getRemainingAttempts());
            return response;
        }

    }

    /**
     * Cancels the SMS authorization.
     *
     * @return Authorization response.
     * @throws AuthStepException Thrown when operation is invalid or not available.
     */
    @RequestMapping(value = "/cancel", method = RequestMethod.POST)
    public @ResponseBody SMSAuthorizationResponse cancelAuthentication() throws AuthStepException {
        try {
            final GetOperationDetailResponse operation = getOperation();
            synchronized (httpSession.getServletContext()) {
                httpSession.removeAttribute(MESSAGE_ID);
            }
            cancelAuthorization(operation.getOperationId(), operation.getUserId(), OperationCancelReason.UNKNOWN, null);
            final SMSAuthorizationResponse cancelResponse = new SMSAuthorizationResponse();
            cancelResponse.setResult(AuthStepResult.CANCELED);
            cancelResponse.setMessage("operation.canceled");
            logger.info("Step result: CANCELED, operation ID: {}, authentication method: {}", operation.getOperationId(), getAuthMethodName().toString());
            return cancelResponse;
        } catch (NextStepServiceException e) {
            logger.error("Error when canceling SMS message validation.", e);
            final SMSAuthorizationResponse cancelResponse = new SMSAuthorizationResponse();
            cancelResponse.setResult(AuthStepResult.AUTH_FAILED);
            cancelResponse.setMessage("error.communication");
            logger.info("Step result: AUTH_FAILED, authentication method: {}", getAuthMethodName().toString());
            return cancelResponse;
        }
    }

}<|MERGE_RESOLUTION|>--- conflicted
+++ resolved
@@ -145,18 +145,13 @@
         final String organizationId = operation.getOrganizationId();
         try {
             FormData formData = new FormDataConverter().fromOperationFormData(operation.getFormData());
-<<<<<<< HEAD
-            OperationContext operationContext = new OperationContext(operation.getOperationId(), operation.getOperationName(), operation.getOperationData(), formData);
-            ObjectResponse<CreateSMSAuthorizationResponse> baResponse = dataAdapterClient.createAuthorizationSMS(userId, organizationId, operationContext,
-=======
             ApplicationContext applicationContext = operation.getApplicationContext();
             String operationId = operation.getOperationId();
             String operationName = operation.getOperationName();
             String operationData = operation.getOperationData();
             OperationContext operationContext = new OperationContext(operationId, operationName, operationData, formData, applicationContext);
-            ObjectResponse<CreateSMSAuthorizationResponse> daResponse = dataAdapterClient.createAuthorizationSMS(userId, operationContext,
->>>>>>> 2e0cea23
-                    LocaleContextHolder.getLocale().getLanguage());
+            ObjectResponse<CreateSMSAuthorizationResponse> daResponse = dataAdapterClient.createAuthorizationSMS(userId, organizationId, operationContext,
+            LocaleContextHolder.getLocale().getLanguage());
             String messageId = daResponse.getResponseObject().getMessageId();
             synchronized (httpSession.getServletContext()) {
                 httpSession.setAttribute(MESSAGE_ID, messageId);
